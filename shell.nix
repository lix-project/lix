<<<<<<< HEAD
{ useClang ? false, enableStatic ? false }:

with import (builtins.fetchTarball https://github.com/NixOS/nixpkgs/archive/nixos-20.03-small.tar.gz) {};

with import ./release-common.nix { inherit pkgs enableStatic; };

(if useClang then clangStdenv else stdenv).mkDerivation {
  name = "nix";

  nativeBuildInputs = nativeBuildDeps;

  buildInputs = buildDeps ++ propagatedDeps ++ perlDeps;

  inherit configureFlags;

  enableParallelBuilding = true;

  installFlags = "sysconfdir=$(out)/etc";

  shellHook =
    ''
      export prefix=$(pwd)/inst
      configureFlags+=" --prefix=$prefix"
      PKG_CONFIG_PATH=$prefix/lib/pkgconfig:$PKG_CONFIG_PATH
      PATH=$prefix/bin:$PATH
    '';
}
=======
(import (fetchTarball https://github.com/edolstra/flake-compat/archive/master.tar.gz) {
  src = ./.;
}).shellNix
>>>>>>> a785b3ed
<|MERGE_RESOLUTION|>--- conflicted
+++ resolved
@@ -1,33 +1,3 @@
-<<<<<<< HEAD
-{ useClang ? false, enableStatic ? false }:
-
-with import (builtins.fetchTarball https://github.com/NixOS/nixpkgs/archive/nixos-20.03-small.tar.gz) {};
-
-with import ./release-common.nix { inherit pkgs enableStatic; };
-
-(if useClang then clangStdenv else stdenv).mkDerivation {
-  name = "nix";
-
-  nativeBuildInputs = nativeBuildDeps;
-
-  buildInputs = buildDeps ++ propagatedDeps ++ perlDeps;
-
-  inherit configureFlags;
-
-  enableParallelBuilding = true;
-
-  installFlags = "sysconfdir=$(out)/etc";
-
-  shellHook =
-    ''
-      export prefix=$(pwd)/inst
-      configureFlags+=" --prefix=$prefix"
-      PKG_CONFIG_PATH=$prefix/lib/pkgconfig:$PKG_CONFIG_PATH
-      PATH=$prefix/bin:$PATH
-    '';
-}
-=======
 (import (fetchTarball https://github.com/edolstra/flake-compat/archive/master.tar.gz) {
   src = ./.;
-}).shellNix
->>>>>>> a785b3ed
+}).shellNix