--- conflicted
+++ resolved
@@ -521,24 +521,6 @@
 }
 
 
-<<<<<<< HEAD
-static Path getHome2()
-{
-    auto homeDir = getEnv("HOME");
-    if (!homeDir) {
-        std::vector<char> buf(16384);
-        struct passwd pwbuf;
-        struct passwd * pw;
-        if (getpwuid_r(geteuid(), &pwbuf, buf.data(), buf.size(), &pw) != 0
-            || !pw || !pw->pw_dir || !pw->pw_dir[0])
-            throw Error("cannot determine user's home directory");
-        homeDir = pw->pw_dir;
-    }
-    return *homeDir;
-};
-
-Path getHome() { return getHome2(); }
-=======
 Path getHome()
 {
     static Path homeDir = []()
@@ -557,7 +539,6 @@
     }();
     return homeDir;
 }
->>>>>>> e845d19a
 
 
 Path getCacheDir()
