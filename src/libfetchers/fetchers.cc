#include "fetchers.hh"
#include "store-api.hh"

#include <nlohmann/json.hpp>

namespace nix::fetchers {

std::unique_ptr<std::vector<std::shared_ptr<InputScheme>>> inputSchemes = nullptr;

void registerInputScheme(std::shared_ptr<InputScheme> && inputScheme)
{
    if (!inputSchemes) inputSchemes = std::make_unique<std::vector<std::shared_ptr<InputScheme>>>();
    inputSchemes->push_back(std::move(inputScheme));
}

Input Input::fromURL(const std::string & url)
{
    return fromURL(parseURL(url));
}

static void fixupInput(Input & input)
{
    // Check common attributes.
    input.getType();
    input.getRef();
    if (input.getRev())
        input.locked = true;
    input.getRevCount();
    input.getLastModified();
    if (input.getNarHash())
        input.locked = true;
}

Input Input::fromURL(const ParsedURL & url)
{
    for (auto & inputScheme : *inputSchemes) {
        auto res = inputScheme->inputFromURL(url);
        if (res) {
            res->scheme = inputScheme;
            fixupInput(*res);
            return std::move(*res);
        }
    }

    throw Error("input '%s' is unsupported", url.url);
}

Input Input::fromAttrs(Attrs && attrs)
{
    for (auto & inputScheme : *inputSchemes) {
        auto res = inputScheme->inputFromAttrs(attrs);
        if (res) {
            res->scheme = inputScheme;
            fixupInput(*res);
            return std::move(*res);
        }
    }

    Input input;
    input.attrs = attrs;
    fixupInput(input);
    return input;
}

ParsedURL Input::toURL() const
{
    if (!scheme)
        throw Error("cannot show unsupported input '%s'", attrsToJSON(attrs));
    return scheme->toURL(*this);
}

std::string Input::toURLString(const std::map<std::string, std::string> & extraQuery) const
{
    auto url = toURL();
    for (auto & attr : extraQuery)
        url.query.insert(attr);
    return url.to_string();
}

std::string Input::to_string() const
{
    return toURL().to_string();
}

Attrs Input::toAttrs() const
{
    return attrs;
}

bool Input::hasAllInfo() const
{
    return getNarHash() && scheme && scheme->hasAllInfo(*this);
}

bool Input::operator ==(const Input & other) const
{
    return attrs == other.attrs;
}

bool Input::contains(const Input & other) const
{
    if (*this == other) return true;
    auto other2(other);
    other2.attrs.erase("ref");
    other2.attrs.erase("rev");
    if (*this == other2) return true;
    return false;
}

std::pair<Tree, Input> Input::fetch(ref<Store> store) const
{
    if (!scheme)
        throw Error("cannot fetch unsupported input '%s'", attrsToJSON(toAttrs()));

    /* The tree may already be in the Nix store, or it could be
       substituted (which is often faster than fetching from the
       original source). So check that. */
    if (hasAllInfo()) {
        try {
            auto storePath = computeStorePath(*store);

            store->ensurePath(storePath);

            debug("using substituted/cached input '%s' in '%s'",
                to_string(), store->printStorePath(storePath));

            return {Tree { .actualPath = store->toRealPath(storePath), .storePath = std::move(storePath) }, *this};
        } catch (Error & e) {
            debug("substitution of input '%s' failed: %s", to_string(), e.what());
        }
    }

    auto [storePath, input] = [&]() -> std::pair<StorePath, Input> {
        try {
            return scheme->fetch(store, *this);
        } catch (Error & e) {
            e.addTrace({}, "while fetching the input '%s'", to_string());
            throw;
        }
    }();

    Tree tree {
        .actualPath = store->toRealPath(storePath),
        .storePath = storePath,
    };

    auto narHash = store->queryPathInfo(tree.storePath)->narHash;
    input.attrs.insert_or_assign("narHash", narHash.to_string(SRI, true));

    if (auto prevNarHash = getNarHash()) {
        if (narHash != *prevNarHash)
            throw Error((unsigned int) 102, "NAR hash mismatch in input '%s' (%s), expected '%s', got '%s'",
                to_string(), tree.actualPath, prevNarHash->to_string(SRI, true), narHash.to_string(SRI, true));
    }

    if (auto prevLastModified = getLastModified()) {
        if (input.getLastModified() != prevLastModified)
            throw Error("'lastModified' attribute mismatch in input '%s', expected %d",
                input.to_string(), *prevLastModified);
    }

    if (auto prevRevCount = getRevCount()) {
        if (input.getRevCount() != prevRevCount)
            throw Error("'revCount' attribute mismatch in input '%s', expected %d",
                input.to_string(), *prevRevCount);
    }

    input.locked = true;

    assert(input.hasAllInfo());

    return {std::move(tree), input};
}

Input Input::applyOverrides(
    std::optional<std::string> ref,
    std::optional<Hash> rev) const
{
    if (!scheme) return *this;
    return scheme->applyOverrides(*this, ref, rev);
}

void Input::clone(const Path & destDir) const
{
    assert(scheme);
    scheme->clone(*this, destDir);
}

std::optional<Path> Input::getSourcePath() const
{
    assert(scheme);
    return scheme->getSourcePath(*this);
}

void Input::markChangedFile(
    std::string_view file,
    std::optional<std::string> commitMsg) const
{
    assert(scheme);
    return scheme->markChangedFile(*this, file, commitMsg);
}

std::string Input::getName() const
{
    return maybeGetStrAttr(attrs, "name").value_or("source");
}

StorePath Input::computeStorePath(Store & store) const
{
    auto narHash = getNarHash();
    if (!narHash)
<<<<<<< HEAD
        throw Error("cannot compute store path for mutable input '%s'", to_string());
=======
        throw Error("cannot compute store path for unlocked input '%s'", to_string());
>>>>>>> 8ba08959
    return store.makeFixedOutputPath(getName(), FixedOutputInfo {
        {
            .method = FileIngestionMethod::Recursive,
            .hash = *narHash,
        },
        {},
    });
}

std::string Input::getType() const
{
    return getStrAttr(attrs, "type");
}

std::optional<Hash> Input::getNarHash() const
{
    if (auto s = maybeGetStrAttr(attrs, "narHash")) {
        auto hash = s->empty() ? Hash(htSHA256) : Hash::parseSRI(*s);
        if (hash.type != htSHA256)
            throw UsageError("narHash must use SHA-256");
        return hash;
    }
    return {};
}

std::optional<std::string> Input::getRef() const
{
    if (auto s = maybeGetStrAttr(attrs, "ref"))
        return *s;
    return {};
}

std::optional<Hash> Input::getRev() const
{
    if (auto s = maybeGetStrAttr(attrs, "rev"))
        return Hash::parseAny(*s, htSHA1);
    return {};
}

std::optional<uint64_t> Input::getRevCount() const
{
    if (auto n = maybeGetIntAttr(attrs, "revCount"))
        return *n;
    return {};
}

std::optional<time_t> Input::getLastModified() const
{
    if (auto n = maybeGetIntAttr(attrs, "lastModified"))
        return *n;
    return {};
}

ParsedURL InputScheme::toURL(const Input & input)
{
    throw Error("don't know how to convert input '%s' to a URL", attrsToJSON(input.attrs));
}

Input InputScheme::applyOverrides(
    const Input & input,
    std::optional<std::string> ref,
    std::optional<Hash> rev)
{
    if (ref)
        throw Error("don't know how to set branch/tag name of input '%s' to '%s'", input.to_string(), *ref);
    if (rev)
        throw Error("don't know how to set revision of input '%s' to '%s'", input.to_string(), rev->gitRev());
    return input;
}

std::optional<Path> InputScheme::getSourcePath(const Input & input)
{
    return {};
}

void InputScheme::markChangedFile(const Input & input, std::string_view file, std::optional<std::string> commitMsg)
{
    assert(false);
}

void InputScheme::clone(const Input & input, const Path & destDir)
{
    throw Error("do not know how to clone input '%s'", input.to_string());
}

}<|MERGE_RESOLUTION|>--- conflicted
+++ resolved
@@ -209,11 +209,7 @@
 {
     auto narHash = getNarHash();
     if (!narHash)
-<<<<<<< HEAD
-        throw Error("cannot compute store path for mutable input '%s'", to_string());
-=======
         throw Error("cannot compute store path for unlocked input '%s'", to_string());
->>>>>>> 8ba08959
     return store.makeFixedOutputPath(getName(), FixedOutputInfo {
         {
             .method = FileIngestionMethod::Recursive,
