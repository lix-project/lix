#include "command.hh"
#include "store-api.hh"
#include "derivations.hh"
#include "nixexpr.hh"
#include "profiles.hh"

extern char * * environ;

namespace nix {

Commands * RegisterCommand::commands = nullptr;

StoreCommand::StoreCommand()
{
}

ref<Store> StoreCommand::getStore()
{
    if (!_store)
        _store = createStore();
    return ref<Store>(_store);
}

ref<Store> StoreCommand::createStore()
{
    return openStore();
}

void StoreCommand::run()
{
    run(getStore());
}

StorePathsCommand::StorePathsCommand(FileIngestionMethod recursive)
    : recursive(recursive)
{
<<<<<<< HEAD
    if (recursive == FileIngestionMethod::Recursive)
        mkFlag()
            .longName("no-recursive")
            .description("apply operation to specified paths only")
            .set(&this->recursive, FileIngestionMethod::Flat);
    else
        mkFlag()
            .longName("recursive")
            .shortName('r')
            .description("apply operation to closure of the specified paths")
            .set(&this->recursive, FileIngestionMethod::Recursive);
=======
    if (recursive)
        addFlag({
            .longName = "no-recursive",
            .description = "apply operation to specified paths only",
            .handler = {&this->recursive, false},
        });
    else
        addFlag({
            .longName = "recursive",
            .shortName = 'r',
            .description = "apply operation to closure of the specified paths",
            .handler = {&this->recursive, true},
        });
>>>>>>> 3d3c219d

    mkFlag(0, "all", "apply operation to the entire store", &all);
}

void StorePathsCommand::run(ref<Store> store)
{
    StorePaths storePaths;

    if (all) {
        if (installables.size())
            throw UsageError("'--all' does not expect arguments");
        for (auto & p : store->queryAllValidPaths())
            storePaths.push_back(p.clone());
    }

    else {
        for (auto & p : toStorePaths(store, realiseMode, installables))
            storePaths.push_back(p.clone());

        if (recursive == FileIngestionMethod::Recursive) {
            StorePathSet closure;
            store->computeFSClosure(storePathsToSet(storePaths), closure, false, false);
            storePaths.clear();
            for (auto & p : closure)
                storePaths.push_back(p.clone());
        }
    }

    run(store, std::move(storePaths));
}

void StorePathCommand::run(ref<Store> store)
{
    auto storePaths = toStorePaths(store, NoBuild, installables);

    if (storePaths.size() != 1)
        throw UsageError("this command requires exactly one store path");

    run(store, *storePaths.begin());
}

Strings editorFor(const Pos & pos)
{
    auto editor = getEnv("EDITOR").value_or("cat");
    auto args = tokenizeString<Strings>(editor);
    if (pos.line > 0 && (
        editor.find("emacs") != std::string::npos ||
        editor.find("nano") != std::string::npos ||
        editor.find("vim") != std::string::npos))
        args.push_back(fmt("+%d", pos.line));
    args.push_back(pos.file);
    return args;
}

MixProfile::MixProfile()
{
    addFlag({
        .longName = "profile",
        .description = "profile to update",
        .labels = {"path"},
        .handler = {&profile},
    });
}

void MixProfile::updateProfile(const StorePath & storePath)
{
    if (!profile) return;
    auto store = getStore().dynamic_pointer_cast<LocalFSStore>();
    if (!store) throw Error("'--profile' is not supported for this Nix store");
    auto profile2 = absPath(*profile);
    switchLink(profile2,
        createGeneration(
            ref<LocalFSStore>(store),
            profile2, store->printStorePath(storePath)));
}

void MixProfile::updateProfile(const Buildables & buildables)
{
    if (!profile) return;

    std::optional<StorePath> result;

    for (auto & buildable : buildables) {
        for (auto & output : buildable.outputs) {
            if (result)
                throw Error("'--profile' requires that the arguments produce a single store path, but there are multiple");
            result = output.second.clone();
        }
    }

    if (!result)
        throw Error("'--profile' requires that the arguments produce a single store path, but there are none");

    updateProfile(*result);
}

MixDefaultProfile::MixDefaultProfile()
{
    profile = getDefaultProfile();
}

MixEnvironment::MixEnvironment() : ignoreEnvironment(false)
{
    addFlag({
        .longName = "ignore-environment",
        .shortName = 'i',
        .description = "clear the entire environment (except those specified with --keep)",
        .handler = {&ignoreEnvironment, true},
    });

    addFlag({
        .longName = "keep",
        .shortName = 'k',
        .description = "keep specified environment variable",
        .labels = {"name"},
        .handler = {[&](std::string s) { keep.insert(s); }},
    });

    addFlag({
        .longName = "unset",
        .shortName = 'u',
        .description = "unset specified environment variable",
        .labels = {"name"},
        .handler = {[&](std::string s) { unset.insert(s); }},
    });
}

void MixEnvironment::setEnviron() {
    if (ignoreEnvironment) {
        if (!unset.empty())
            throw UsageError("--unset does not make sense with --ignore-environment");

        for (const auto & var : keep) {
            auto val = getenv(var.c_str());
            if (val) stringsEnv.emplace_back(fmt("%s=%s", var.c_str(), val));
        }

        vectorEnv = stringsToCharPtrs(stringsEnv);
        environ = vectorEnv.data();
    } else {
        if (!keep.empty())
            throw UsageError("--keep does not make sense without --ignore-environment");

        for (const auto & var : unset)
            unsetenv(var.c_str());
    }
}

}<|MERGE_RESOLUTION|>--- conflicted
+++ resolved
@@ -34,33 +34,19 @@
 StorePathsCommand::StorePathsCommand(FileIngestionMethod recursive)
     : recursive(recursive)
 {
-<<<<<<< HEAD
     if (recursive == FileIngestionMethod::Recursive)
-        mkFlag()
-            .longName("no-recursive")
-            .description("apply operation to specified paths only")
-            .set(&this->recursive, FileIngestionMethod::Flat);
-    else
-        mkFlag()
-            .longName("recursive")
-            .shortName('r')
-            .description("apply operation to closure of the specified paths")
-            .set(&this->recursive, FileIngestionMethod::Recursive);
-=======
-    if (recursive)
         addFlag({
             .longName = "no-recursive",
             .description = "apply operation to specified paths only",
-            .handler = {&this->recursive, false},
+            .handler = {&this->recursive, FileIngestionMethod::Flat},
         });
     else
         addFlag({
             .longName = "recursive",
             .shortName = 'r',
             .description = "apply operation to closure of the specified paths",
-            .handler = {&this->recursive, true},
+            .handler = {&this->recursive, FileIngestionMethod::Recursive},
         });
->>>>>>> 3d3c219d
 
     mkFlag(0, "all", "apply operation to the entire store", &all);
 }
