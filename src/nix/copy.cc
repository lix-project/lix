#include "command.hh"
#include "shared.hh"
#include "store-api.hh"
#include "sync.hh"
#include "thread-pool.hh"

#include <atomic>

using namespace nix;

struct CmdCopy : StorePathsCommand
{
    std::string srcUri, dstUri;

    CheckSigsFlag checkSigs = CheckSigs;

    SubstituteFlag substitute = NoSubstitute;

    CmdCopy()
        : StorePathsCommand(true)
    {
<<<<<<< HEAD
        mkFlag()
            .longName("from")
            .labels({"store-uri"})
            .description("URI of the source Nix store")
            .dest(&srcUri);
        mkFlag()
            .longName("to")
            .labels({"store-uri"})
            .description("URI of the destination Nix store")
            .dest(&dstUri);

        mkFlag()
            .longName("no-check-sigs")
            .description("do not require that paths are signed by trusted keys")
            .set(&checkSigs, NoCheckSigs);

        mkFlag()
            .longName("substitute-on-destination")
            .shortName('s')
            .description("whether to try substitutes on the destination store (only supported by SSH)")
            .set(&substitute, Substitute);

        realiseMode = Build;
=======
        addFlag({
            .longName = "from",
            .description = "URI of the source Nix store",
            .labels = {"store-uri"},
            .handler = {&srcUri},
        });

        addFlag({
            .longName = "to",
            .description = "URI of the destination Nix store",
            .labels = {"store-uri"},
            .handler = {&dstUri},
        });

        addFlag({
            .longName = "no-check-sigs",
            .description = "do not require that paths are signed by trusted keys",
            .handler = {&checkSigs, NoCheckSigs},
        });

        addFlag({
            .longName = "substitute-on-destination",
            .shortName = 's',
            .description = "whether to try substitutes on the destination store (only supported by SSH)",
            .handler = {&substitute, Substitute},
        });
>>>>>>> 909b4a88
    }

    std::string description() override
    {
        return "copy paths between Nix stores";
    }

    Examples examples() override
    {
        return {
            Example{
                "To copy Firefox from the local store to a binary cache in file:///tmp/cache:",
                "nix copy --to file:///tmp/cache $(type -p firefox)"
            },
            Example{
                "To copy the entire current NixOS system closure to another machine via SSH:",
                "nix copy --to ssh://server /run/current-system"
            },
            Example{
                "To copy a closure from another machine via SSH:",
                "nix copy --from ssh://server /nix/store/a6cnl93nk1wxnq84brbbwr6hxw9gp2w9-blender-2.79-rc2"
            },
#ifdef ENABLE_S3
            Example{
                "To copy Hello to an S3 binary cache:",
                "nix copy --to s3://my-bucket?region=eu-west-1 nixpkgs.hello"
            },
            Example{
                "To copy Hello to an S3-compatible binary cache:",
                "nix copy --to s3://my-bucket?region=eu-west-1&endpoint=example.com nixpkgs.hello"
            },
#endif
        };
    }

    Category category() override { return catSecondary; }

    ref<Store> createStore() override
    {
        return srcUri.empty() ? StoreCommand::createStore() : openStore(srcUri);
    }

    void run(ref<Store> store) override
    {
        if (srcUri.empty() && dstUri.empty())
            throw UsageError("you must pass '--from' and/or '--to'");

        StorePathsCommand::run(store);
    }

    void run(ref<Store> srcStore, StorePaths storePaths) override
    {
        ref<Store> dstStore = dstUri.empty() ? openStore() : openStore(dstUri);

        copyPaths(srcStore, dstStore, storePathsToSet(storePaths),
            NoRepair, checkSigs, substitute);
    }
};

static auto r1 = registerCommand<CmdCopy>("copy");<|MERGE_RESOLUTION|>--- conflicted
+++ resolved
@@ -19,31 +19,6 @@
     CmdCopy()
         : StorePathsCommand(true)
     {
-<<<<<<< HEAD
-        mkFlag()
-            .longName("from")
-            .labels({"store-uri"})
-            .description("URI of the source Nix store")
-            .dest(&srcUri);
-        mkFlag()
-            .longName("to")
-            .labels({"store-uri"})
-            .description("URI of the destination Nix store")
-            .dest(&dstUri);
-
-        mkFlag()
-            .longName("no-check-sigs")
-            .description("do not require that paths are signed by trusted keys")
-            .set(&checkSigs, NoCheckSigs);
-
-        mkFlag()
-            .longName("substitute-on-destination")
-            .shortName('s')
-            .description("whether to try substitutes on the destination store (only supported by SSH)")
-            .set(&substitute, Substitute);
-
-        realiseMode = Build;
-=======
         addFlag({
             .longName = "from",
             .description = "URI of the source Nix store",
@@ -70,7 +45,8 @@
             .description = "whether to try substitutes on the destination store (only supported by SSH)",
             .handler = {&substitute, Substitute},
         });
->>>>>>> 909b4a88
+
+        realiseMode = Build;
     }
 
     std::string description() override
