--- conflicted
+++ resolved
@@ -958,12 +958,7 @@
                 };
                 if (deriver != "")
                     info.deriver = store->parseStorePath(deriver);
-<<<<<<< HEAD
-                info.narHash = Hash(readString(in), htSHA256);
                 info.setReferencesPossiblyToSelf(readStorePaths<StorePathSet>(*store, in));
-=======
-                info.references = readStorePaths<StorePathSet>(*store, in);
->>>>>>> 8d9402f4
                 in >> info.registrationTime >> info.narSize >> info.ultimate;
                 info.sigs = readStrings<StringSet>(in);
                 info.ca = parseContentAddressOpt(readString(in));
