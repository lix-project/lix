#include "serialise.hh"
#include "util.hh"
#include "remote-fs-accessor.hh"
#include "remote-store.hh"
#include "worker-protocol.hh"
#include "archive.hh"
#include "affinity.hh"
#include "globals.hh"
#include "derivations.hh"
#include "pool.hh"
#include "finally.hh"
#include "logging.hh"
#include "callback.hh"

#include <sys/types.h>
#include <sys/stat.h>
#include <sys/socket.h>
#include <sys/un.h>
#include <errno.h>
#include <fcntl.h>
#include <unistd.h>

#include <cstring>

namespace nix {

namespace worker_proto {

std::string read(const Store & store, Source & from, Phantom<std::string> _)
{
    return readString(from);
}

void write(const Store & store, Sink & out, const std::string & str)
{
    out << str;
}


StorePath read(const Store & store, Source & from, Phantom<StorePath> _)
{
    return store.parseStorePath(readString(from));
}

void write(const Store & store, Sink & out, const StorePath & storePath)
{
    out << store.printStorePath(storePath);
}


ContentAddress read(const Store & store, Source & from, Phantom<ContentAddress> _)
{
    return parseContentAddress(readString(from));
}

void write(const Store & store, Sink & out, const ContentAddress & ca)
{
    out << renderContentAddress(ca);
}


std::optional<StorePath> read(const Store & store, Source & from, Phantom<std::optional<StorePath>> _)
{
    auto s = readString(from);
    return s == "" ? std::optional<StorePath> {} : store.parseStorePath(s);
}

void write(const Store & store, Sink & out, const std::optional<StorePath> & storePathOpt)
{
    out << (storePathOpt ? store.printStorePath(*storePathOpt) : "");
}


std::optional<ContentAddress> read(const Store & store, Source & from, Phantom<std::optional<ContentAddress>> _)
{
    return parseContentAddressOpt(readString(from));
}

void write(const Store & store, Sink & out, const std::optional<ContentAddress> & caOpt)
{
    out << (caOpt ? renderContentAddress(*caOpt) : "");
}

}


/* TODO: Separate these store impls into different files, give them better names */
RemoteStore::RemoteStore(const Params & params)
    : Store(params)
    , RemoteStoreConfig(params)
    , connections(make_ref<Pool<Connection>>(
            std::max(1, (int) maxConnections),
            [this]() {
                auto conn = openConnectionWrapper();
                try {
                    initConnection(*conn);
                } catch (...) {
                    failed = true;
                    throw;
                }
                return conn;
            },
            [this](const ref<Connection> & r) {
                return
                    r->to.good()
                    && r->from.good()
                    && std::chrono::duration_cast<std::chrono::seconds>(
                        std::chrono::steady_clock::now() - r->startTime).count() < maxConnectionAge;
            }
            ))
{
}


ref<RemoteStore::Connection> RemoteStore::openConnectionWrapper()
{
    if (failed)
        throw Error("opening a connection to remote store '%s' previously failed", getUri());
    try {
        return openConnection();
    } catch (...) {
        failed = true;
        throw;
    }
}


UDSRemoteStore::UDSRemoteStore(const Params & params)
    : StoreConfig(params)
    , Store(params)
    , LocalFSStore(params)
    , RemoteStore(params)
{
}


UDSRemoteStore::UDSRemoteStore(
        const std::string scheme,
        std::string socket_path,
        const Params & params)
    : UDSRemoteStore(params)
{
    path.emplace(socket_path);
}


std::string UDSRemoteStore::getUri()
{
    if (path) {
        return std::string("unix://") + *path;
    } else {
        return "daemon";
    }
}


ref<RemoteStore::Connection> UDSRemoteStore::openConnection()
{
    auto conn = make_ref<Connection>();

    /* Connect to a daemon that does the privileged work for us. */
    conn->fd = socket(PF_UNIX, SOCK_STREAM
        #ifdef SOCK_CLOEXEC
        | SOCK_CLOEXEC
        #endif
        , 0);
    if (!conn->fd)
        throw SysError("cannot create Unix domain socket");
    closeOnExec(conn->fd.get());

    string socketPath = path ? *path : settings.nixDaemonSocketFile;

    struct sockaddr_un addr;
    addr.sun_family = AF_UNIX;
    if (socketPath.size() + 1 >= sizeof(addr.sun_path))
        throw Error("socket path '%1%' is too long", socketPath);
    strcpy(addr.sun_path, socketPath.c_str());

    if (::connect(conn->fd.get(), (struct sockaddr *) &addr, sizeof(addr)) == -1)
        throw SysError("cannot connect to daemon at '%1%'", socketPath);

    conn->from.fd = conn->fd.get();
    conn->to.fd = conn->fd.get();

    conn->startTime = std::chrono::steady_clock::now();

    return conn;
}


void RemoteStore::initConnection(Connection & conn)
{
    /* Send the magic greeting, check for the reply. */
    try {
        conn.to << WORKER_MAGIC_1;
        conn.to.flush();
        unsigned int magic = readInt(conn.from);
        if (magic != WORKER_MAGIC_2) throw Error("protocol mismatch");

        conn.from >> conn.daemonVersion;
        if (GET_PROTOCOL_MAJOR(conn.daemonVersion) != GET_PROTOCOL_MAJOR(PROTOCOL_VERSION))
            throw Error("Nix daemon protocol version not supported");
        if (GET_PROTOCOL_MINOR(conn.daemonVersion) < 10)
            throw Error("the Nix daemon version is too old");
        conn.to << PROTOCOL_VERSION;

        if (GET_PROTOCOL_MINOR(conn.daemonVersion) >= 14) {
            int cpu = sameMachine() && settings.lockCPU ? lockToCurrentCPU() : -1;
            if (cpu != -1)
                conn.to << 1 << cpu;
            else
                conn.to << 0;
        }

        if (GET_PROTOCOL_MINOR(conn.daemonVersion) >= 11)
            conn.to << false;

        auto ex = conn.processStderr();
        if (ex) std::rethrow_exception(ex);
    }
    catch (Error & e) {
        throw Error("cannot open connection to remote store '%s': %s", getUri(), e.what());
    }

    setOptions(conn);
}


void RemoteStore::setOptions(Connection & conn)
{
    conn.to << wopSetOptions
       << settings.keepFailed
       << settings.keepGoing
       << settings.tryFallback
       << verbosity
       << settings.maxBuildJobs
       << settings.maxSilentTime
       << true
       << (settings.verboseBuild ? lvlError : lvlVomit)
       << 0 // obsolete log type
       << 0 /* obsolete print build trace */
       << settings.buildCores
       << settings.useSubstitutes;

    if (GET_PROTOCOL_MINOR(conn.daemonVersion) >= 12) {
        std::map<std::string, Config::SettingInfo> overrides;
        globalConfig.getSettings(overrides, true);
        overrides.erase(settings.keepFailed.name);
        overrides.erase(settings.keepGoing.name);
        overrides.erase(settings.tryFallback.name);
        overrides.erase(settings.maxBuildJobs.name);
        overrides.erase(settings.maxSilentTime.name);
        overrides.erase(settings.buildCores.name);
        overrides.erase(settings.useSubstitutes.name);
        overrides.erase(loggerSettings.showTrace.name);
        conn.to << overrides.size();
        for (auto & i : overrides)
            conn.to << i.first << i.second.value;
    }

    auto ex = conn.processStderr();
    if (ex) std::rethrow_exception(ex);
}


/* A wrapper around Pool<RemoteStore::Connection>::Handle that marks
   the connection as bad (causing it to be closed) if a non-daemon
   exception is thrown before the handle is closed. Such an exception
   causes a deviation from the expected protocol and therefore a
   desynchronization between the client and daemon. */
struct ConnectionHandle
{
    Pool<RemoteStore::Connection>::Handle handle;
    bool daemonException = false;

    ConnectionHandle(Pool<RemoteStore::Connection>::Handle && handle)
        : handle(std::move(handle))
    { }

    ConnectionHandle(ConnectionHandle && h)
        : handle(std::move(h.handle))
    { }

    ~ConnectionHandle()
    {
        if (!daemonException && std::uncaught_exceptions()) {
            handle.markBad();
            debug("closing daemon connection because of an exception");
        }
    }

    RemoteStore::Connection * operator -> () { return &*handle; }

    void processStderr(Sink * sink = 0, Source * source = 0, bool flush = true)
    {
        auto ex = handle->processStderr(sink, source, flush);
        if (ex) {
            daemonException = true;
            std::rethrow_exception(ex);
        }
    }

    void withFramedSink(std::function<void(Sink & sink)> fun);
};


ConnectionHandle RemoteStore::getConnection()
{
    return ConnectionHandle(connections->get());
}


bool RemoteStore::isValidPathUncached(const StorePath & path)
{
    auto conn(getConnection());
    conn->to << wopIsValidPath << printStorePath(path);
    conn.processStderr();
    return readInt(conn->from);
}


StorePathSet RemoteStore::queryValidPaths(const StorePathSet & paths, SubstituteFlag maybeSubstitute)
{
    auto conn(getConnection());
    if (GET_PROTOCOL_MINOR(conn->daemonVersion) < 12) {
        StorePathSet res;
        for (auto & i : paths)
            if (isValidPath(i)) res.insert(i);
        return res;
    } else {
        conn->to << wopQueryValidPaths;
        worker_proto::write(*this, conn->to, paths);
        conn.processStderr();
        return worker_proto::read(*this, conn->from, Phantom<StorePathSet> {});
    }
}


StorePathSet RemoteStore::queryAllValidPaths()
{
    auto conn(getConnection());
    conn->to << wopQueryAllValidPaths;
    conn.processStderr();
    return worker_proto::read(*this, conn->from, Phantom<StorePathSet> {});
}


StorePathSet RemoteStore::querySubstitutablePaths(const StorePathSet & paths)
{
    auto conn(getConnection());
    if (GET_PROTOCOL_MINOR(conn->daemonVersion) < 12) {
        StorePathSet res;
        for (auto & i : paths) {
            conn->to << wopHasSubstitutes << printStorePath(i);
            conn.processStderr();
            if (readInt(conn->from)) res.insert(i);
        }
        return res;
    } else {
        conn->to << wopQuerySubstitutablePaths;
        worker_proto::write(*this, conn->to, paths);
        conn.processStderr();
        return worker_proto::read(*this, conn->from, Phantom<StorePathSet> {});
    }
}


void RemoteStore::querySubstitutablePathInfos(const StorePathCAMap & pathsMap, SubstitutablePathInfos & infos)
{
    if (pathsMap.empty()) return;

    auto conn(getConnection());

    if (GET_PROTOCOL_MINOR(conn->daemonVersion) < 12) {

        for (auto & i : pathsMap) {
            SubstitutablePathInfo info;
            conn->to << wopQuerySubstitutablePathInfo << printStorePath(i.first);
            conn.processStderr();
            unsigned int reply = readInt(conn->from);
            if (reply == 0) continue;
            auto deriver = readString(conn->from);
            if (deriver != "")
                info.deriver = parseStorePath(deriver);
<<<<<<< HEAD
            info.setReferencesPossiblyToSelf(i.first, readStorePaths<StorePathSet>(*this, conn->from));
=======
            info.references = worker_proto::read(*this, conn->from, Phantom<StorePathSet> {});
>>>>>>> 88a667e4
            info.downloadSize = readLongLong(conn->from);
            info.narSize = readLongLong(conn->from);
            infos.insert_or_assign(i.first, std::move(info));
        }

    } else {

        conn->to << wopQuerySubstitutablePathInfos;
        if (GET_PROTOCOL_MINOR(conn->daemonVersion) < 22) {
            StorePathSet paths;
            for (auto & path : pathsMap)
                paths.insert(path.first);
            worker_proto::write(*this, conn->to, paths);
        } else
            worker_proto::write(*this, conn->to, pathsMap);
        conn.processStderr();
        size_t count = readNum<size_t>(conn->from);
        for (size_t n = 0; n < count; n++) {
            auto path = parseStorePath(readString(conn->from));
            SubstitutablePathInfo & info { infos[path] };
            auto deriver = readString(conn->from);
            if (deriver != "")
                info.deriver = parseStorePath(deriver);
<<<<<<< HEAD
            info.setReferencesPossiblyToSelf(path, readStorePaths<StorePathSet>(*this, conn->from));
=======
            info.references = worker_proto::read(*this, conn->from, Phantom<StorePathSet> {});
>>>>>>> 88a667e4
            info.downloadSize = readLongLong(conn->from);
            info.narSize = readLongLong(conn->from);
        }

    }
}


ref<const ValidPathInfo> RemoteStore::readValidPathInfo(ConnectionHandle & conn, const StorePath & path)
{
    auto deriver = readString(conn->from);
    auto narHash = Hash::parseAny(readString(conn->from), htSHA256);
    auto info = make_ref<ValidPathInfo>(path, narHash);
    if (deriver != "") info->deriver = parseStorePath(deriver);
<<<<<<< HEAD
    info->setReferencesPossiblyToSelf(readStorePaths<StorePathSet>(*this, conn->from));
=======
    info->references = worker_proto::read(*this, conn->from, Phantom<StorePathSet> {});
>>>>>>> 88a667e4
    conn->from >> info->registrationTime >> info->narSize;
    if (GET_PROTOCOL_MINOR(conn->daemonVersion) >= 16) {
        conn->from >> info->ultimate;
        info->sigs = readStrings<StringSet>(conn->from);
        info->ca = parseContentAddressOpt(readString(conn->from));
    }
    return info;
}


void RemoteStore::queryPathInfoUncached(const StorePath & path,
    Callback<std::shared_ptr<const ValidPathInfo>> callback) noexcept
{
    try {
        std::shared_ptr<const ValidPathInfo> info;
        {
            auto conn(getConnection());
            conn->to << wopQueryPathInfo << printStorePath(path);
            try {
                conn.processStderr();
            } catch (Error & e) {
                // Ugly backwards compatibility hack.
                if (e.msg().find("is not valid") != std::string::npos)
                    throw InvalidPath(e.info());
                throw;
            }
            if (GET_PROTOCOL_MINOR(conn->daemonVersion) >= 17) {
                bool valid; conn->from >> valid;
                if (!valid) throw InvalidPath("path '%s' is not valid", printStorePath(path));
            }
            info = readValidPathInfo(conn, path);
        }
        callback(std::move(info));
    } catch (...) { callback.rethrow(); }
}


void RemoteStore::queryReferrers(const StorePath & path,
    StorePathSet & referrers)
{
    auto conn(getConnection());
    conn->to << wopQueryReferrers << printStorePath(path);
    conn.processStderr();
    for (auto & i : worker_proto::read(*this, conn->from, Phantom<StorePathSet> {}))
        referrers.insert(i);
}


StorePathSet RemoteStore::queryValidDerivers(const StorePath & path)
{
    auto conn(getConnection());
    conn->to << wopQueryValidDerivers << printStorePath(path);
    conn.processStderr();
    return worker_proto::read(*this, conn->from, Phantom<StorePathSet> {});
}


StorePathSet RemoteStore::queryDerivationOutputs(const StorePath & path)
{
    auto conn(getConnection());
    if (GET_PROTOCOL_MINOR(conn->daemonVersion) >= 0x16) {
        return Store::queryDerivationOutputs(path);
    }
    conn->to << wopQueryDerivationOutputs << printStorePath(path);
    conn.processStderr();
    return worker_proto::read(*this, conn->from, Phantom<StorePathSet> {});
}


std::map<std::string, std::optional<StorePath>> RemoteStore::queryPartialDerivationOutputMap(const StorePath & path)
{
    if (GET_PROTOCOL_MINOR(getProtocol()) >= 0x16) {
        auto conn(getConnection());
        conn->to << wopQueryDerivationOutputMap << printStorePath(path);
        conn.processStderr();
        return worker_proto::read(*this, conn->from, Phantom<std::map<std::string, std::optional<StorePath>>> {});
    } else {
        // Fallback for old daemon versions.
        // For floating-CA derivations (and their co-dependencies) this is an
        // under-approximation as it only returns the paths that can be inferred
        // from the derivation itself (and not the ones that are known because
        // the have been built), but as old stores don't handle floating-CA
        // derivations this shouldn't matter
        auto derivation = readDerivation(path);
        auto outputsWithOptPaths = derivation.outputsAndOptPaths(*this);
        std::map<std::string, std::optional<StorePath>> ret;
        for (auto & [outputName, outputAndPath] : outputsWithOptPaths) {
            ret.emplace(outputName, outputAndPath.second);
        }
        return ret;
    }
}

std::optional<StorePath> RemoteStore::queryPathFromHashPart(const std::string & hashPart)
{
    auto conn(getConnection());
    conn->to << wopQueryPathFromHashPart << hashPart;
    conn.processStderr();
    Path path = readString(conn->from);
    if (path.empty()) return {};
    return parseStorePath(path);
}


ref<const ValidPathInfo> RemoteStore::addCAToStore(
    Source & dump,
    const string & name,
    ContentAddressMethod caMethod,
    const StorePathSet & references,
    RepairFlag repair)
{
    std::optional<ConnectionHandle> conn_(getConnection());
    auto & conn = *conn_;

    if (GET_PROTOCOL_MINOR(conn->daemonVersion) >= 25) {

        conn->to
            << wopAddToStore
            << name
            << renderContentAddressMethod(caMethod);
        worker_proto::write(*this, conn->to, references);
        conn->to << repair;

        conn.withFramedSink([&](Sink & sink) {
            dump.drainInto(sink);
        });

        auto path = parseStorePath(readString(conn->from));
        return readValidPathInfo(conn, path);
    }
    else {
        if (repair) throw Error("repairing is not supported when building through the Nix daemon protocol < 1.25");

        std::visit(overloaded {
            [&](TextHashMethod thm) -> void {
                std::string s = dump.drain();
                conn->to << wopAddTextToStore << name << s;
                worker_proto::write(*this, conn->to, references);
                conn.processStderr();
            },
            [&](FixedOutputHashMethod fohm) -> void {
                conn->to
                    << wopAddToStore
                    << name
                    << ((fohm.hashType == htSHA256 && fohm.fileIngestionMethod == FileIngestionMethod::Recursive) ? 0 : 1) /* backwards compatibility hack */
                    << (fohm.fileIngestionMethod == FileIngestionMethod::Recursive ? 1 : 0)
                    << printHashType(fohm.hashType);

                try {
                    conn->to.written = 0;
                    conn->to.warn = true;
                    connections->incCapacity();
                    {
                        Finally cleanup([&]() { connections->decCapacity(); });
                        if (fohm.fileIngestionMethod == FileIngestionMethod::Recursive) {
                            dump.drainInto(conn->to);
                        } else {
                            std::string contents = dump.drain();
                            dumpString(contents, conn->to);
                        }
                    }
                    conn->to.warn = false;
                    conn.processStderr();
                } catch (SysError & e) {
                    /* Daemon closed while we were sending the path. Probably OOM
                      or I/O error. */
                    if (e.errNo == EPIPE)
                        try {
                            conn.processStderr();
                        } catch (EndOfFile & e) { }
                    throw;
                }

            }
        }, caMethod);
        auto path = parseStorePath(readString(conn->from));
        // Release our connection to prevent a deadlock in queryPathInfo().
        conn_.reset();
        return queryPathInfo(path);
    }
}


StorePath RemoteStore::addToStoreFromDump(Source & dump, const string & name,
        FileIngestionMethod method, HashType hashType, RepairFlag repair)
{
    StorePathSet references;
    return addCAToStore(dump, name, FixedOutputHashMethod{ .fileIngestionMethod = method, .hashType = hashType }, references, repair)->path;
}


void RemoteStore::addToStore(const ValidPathInfo & info, Source & source,
    RepairFlag repair, CheckSigsFlag checkSigs)
{
    auto conn(getConnection());

    if (GET_PROTOCOL_MINOR(conn->daemonVersion) < 18) {
        conn->to << wopImportPaths;

        auto source2 = sinkToSource([&](Sink & sink) {
            sink << 1 // == path follows
                ;
            copyNAR(source, sink);
            sink
                << exportMagic
                << printStorePath(info.path);
<<<<<<< HEAD
            writeStorePaths(*this, sink, info.referencesPossiblyToSelf());
=======
            worker_proto::write(*this, sink, info.references);
>>>>>>> 88a667e4
            sink
                << (info.deriver ? printStorePath(*info.deriver) : "")
                << 0 // == no legacy signature
                << 0 // == no path follows
                ;
        });

        conn.processStderr(0, source2.get());

<<<<<<< HEAD
        auto importedPaths = readStorePaths<StorePathSet>(*this, conn->from);
        assert(importedPaths.empty() == 0); // doesn't include possible self reference
=======
        auto importedPaths = worker_proto::read(*this, conn->from, Phantom<StorePathSet> {});
        assert(importedPaths.size() <= 1);
>>>>>>> 88a667e4
    }

    else {
        conn->to << wopAddToStoreNar
                 << printStorePath(info.path)
                 << (info.deriver ? printStorePath(*info.deriver) : "")
                 << info.narHash.to_string(Base16, false);
<<<<<<< HEAD
        writeStorePaths(*this, conn->to, info.referencesPossiblyToSelf());
=======
        worker_proto::write(*this, conn->to, info.references);
>>>>>>> 88a667e4
        conn->to << info.registrationTime << info.narSize
                 << info.ultimate << info.sigs << renderContentAddress(info.ca)
                 << repair << !checkSigs;

        if (GET_PROTOCOL_MINOR(conn->daemonVersion) >= 23) {
            conn.withFramedSink([&](Sink & sink) {
                copyNAR(source, sink);
            });
        } else if (GET_PROTOCOL_MINOR(conn->daemonVersion) >= 21) {
            conn.processStderr(0, &source);
        } else {
            copyNAR(source, conn->to);
            conn.processStderr(0, nullptr);
        }
    }
}


StorePath RemoteStore::addTextToStore(const string & name, const string & s,
    const StorePathSet & references, RepairFlag repair)
{
    StringSource source(s);
    return addCAToStore(source, name, TextHashMethod{}, references, repair)->path;
}


void RemoteStore::buildPaths(const std::vector<StorePathWithOutputs> & drvPaths, BuildMode buildMode)
{
    auto conn(getConnection());
    conn->to << wopBuildPaths;
    assert(GET_PROTOCOL_MINOR(conn->daemonVersion) >= 13);
    Strings ss;
    for (auto & p : drvPaths)
        ss.push_back(p.to_string(*this));
    conn->to << ss;
    if (GET_PROTOCOL_MINOR(conn->daemonVersion) >= 15)
        conn->to << buildMode;
    else
        /* Old daemons did not take a 'buildMode' parameter, so we
           need to validate it here on the client side.  */
        if (buildMode != bmNormal)
            throw Error("repairing or checking is not supported when building through the Nix daemon");
    conn.processStderr();
    readInt(conn->from);
}


BuildResult RemoteStore::buildDerivation(const StorePath & drvPath, const BasicDerivation & drv,
    BuildMode buildMode)
{
    auto conn(getConnection());
    conn->to << wopBuildDerivation << printStorePath(drvPath);
    writeDerivation(conn->to, *this, drv);
    conn->to << buildMode;
    conn.processStderr();
    BuildResult res;
    unsigned int status;
    conn->from >> status >> res.errorMsg;
    res.status = (BuildResult::Status) status;
    return res;
}


void RemoteStore::ensurePath(const StorePath & path)
{
    auto conn(getConnection());
    conn->to << wopEnsurePath << printStorePath(path);
    conn.processStderr();
    readInt(conn->from);
}


void RemoteStore::addTempRoot(const StorePath & path)
{
    auto conn(getConnection());
    conn->to << wopAddTempRoot << printStorePath(path);
    conn.processStderr();
    readInt(conn->from);
}


void RemoteStore::addIndirectRoot(const Path & path)
{
    auto conn(getConnection());
    conn->to << wopAddIndirectRoot << path;
    conn.processStderr();
    readInt(conn->from);
}


void RemoteStore::syncWithGC()
{
    auto conn(getConnection());
    conn->to << wopSyncWithGC;
    conn.processStderr();
    readInt(conn->from);
}


Roots RemoteStore::findRoots(bool censor)
{
    auto conn(getConnection());
    conn->to << wopFindRoots;
    conn.processStderr();
    size_t count = readNum<size_t>(conn->from);
    Roots result;
    while (count--) {
        Path link = readString(conn->from);
        auto target = parseStorePath(readString(conn->from));
        result[std::move(target)].emplace(link);
    }
    return result;
}


void RemoteStore::collectGarbage(const GCOptions & options, GCResults & results)
{
    auto conn(getConnection());

    conn->to
        << wopCollectGarbage << options.action;
    worker_proto::write(*this, conn->to, options.pathsToDelete);
    conn->to << options.ignoreLiveness
        << options.maxFreed
        /* removed options */
        << 0 << 0 << 0;

    conn.processStderr();

    results.paths = readStrings<PathSet>(conn->from);
    results.bytesFreed = readLongLong(conn->from);
    readLongLong(conn->from); // obsolete

    {
        auto state_(Store::state.lock());
        state_->pathInfoCache.clear();
    }
}


void RemoteStore::optimiseStore()
{
    auto conn(getConnection());
    conn->to << wopOptimiseStore;
    conn.processStderr();
    readInt(conn->from);
}


bool RemoteStore::verifyStore(bool checkContents, RepairFlag repair)
{
    auto conn(getConnection());
    conn->to << wopVerifyStore << checkContents << repair;
    conn.processStderr();
    return readInt(conn->from);
}


void RemoteStore::addSignatures(const StorePath & storePath, const StringSet & sigs)
{
    auto conn(getConnection());
    conn->to << wopAddSignatures << printStorePath(storePath) << sigs;
    conn.processStderr();
    readInt(conn->from);
}


void RemoteStore::queryMissing(const std::vector<StorePathWithOutputs> & targets,
    StorePathSet & willBuild, StorePathSet & willSubstitute, StorePathSet & unknown,
    uint64_t & downloadSize, uint64_t & narSize)
{
    {
        auto conn(getConnection());
        if (GET_PROTOCOL_MINOR(conn->daemonVersion) < 19)
            // Don't hold the connection handle in the fallback case
            // to prevent a deadlock.
            goto fallback;
        conn->to << wopQueryMissing;
        Strings ss;
        for (auto & p : targets)
            ss.push_back(p.to_string(*this));
        conn->to << ss;
        conn.processStderr();
        willBuild = worker_proto::read(*this, conn->from, Phantom<StorePathSet> {});
        willSubstitute = worker_proto::read(*this, conn->from, Phantom<StorePathSet> {});
        unknown = worker_proto::read(*this, conn->from, Phantom<StorePathSet> {});
        conn->from >> downloadSize >> narSize;
        return;
    }

 fallback:
    return Store::queryMissing(targets, willBuild, willSubstitute,
        unknown, downloadSize, narSize);
}


void RemoteStore::connect()
{
    auto conn(getConnection());
}


unsigned int RemoteStore::getProtocol()
{
    auto conn(connections->get());
    return conn->daemonVersion;
}


void RemoteStore::flushBadConnections()
{
    connections->flushBad();
}


RemoteStore::Connection::~Connection()
{
    try {
        to.flush();
    } catch (...) {
        ignoreException();
    }
}

void RemoteStore::narFromPath(const StorePath & path, Sink & sink)
{
    auto conn(connections->get());
    conn->to << wopNarFromPath << printStorePath(path);
    conn->processStderr();
    copyNAR(conn->from, sink);
}

ref<FSAccessor> RemoteStore::getFSAccessor()
{
    return make_ref<RemoteFSAccessor>(ref<Store>(shared_from_this()));
}

static Logger::Fields readFields(Source & from)
{
    Logger::Fields fields;
    size_t size = readInt(from);
    for (size_t n = 0; n < size; n++) {
        auto type = (decltype(Logger::Field::type)) readInt(from);
        if (type == Logger::Field::tInt)
            fields.push_back(readNum<uint64_t>(from));
        else if (type == Logger::Field::tString)
            fields.push_back(readString(from));
        else
            throw Error("got unsupported field type %x from Nix daemon", (int) type);
    }
    return fields;
}


std::exception_ptr RemoteStore::Connection::processStderr(Sink * sink, Source * source, bool flush)
{
    if (flush)
        to.flush();

    while (true) {

        auto msg = readNum<uint64_t>(from);

        if (msg == STDERR_WRITE) {
            string s = readString(from);
            if (!sink) throw Error("no sink");
            (*sink)(s);
        }

        else if (msg == STDERR_READ) {
            if (!source) throw Error("no source");
            size_t len = readNum<size_t>(from);
            auto buf = std::make_unique<unsigned char[]>(len);
            writeString(buf.get(), source->read(buf.get(), len), to);
            to.flush();
        }

        else if (msg == STDERR_ERROR) {
            string error = readString(from);
            unsigned int status = readInt(from);
            return std::make_exception_ptr(Error(status, error));
        }

        else if (msg == STDERR_NEXT)
            printError(chomp(readString(from)));

        else if (msg == STDERR_START_ACTIVITY) {
            auto act = readNum<ActivityId>(from);
            auto lvl = (Verbosity) readInt(from);
            auto type = (ActivityType) readInt(from);
            auto s = readString(from);
            auto fields = readFields(from);
            auto parent = readNum<ActivityId>(from);
            logger->startActivity(act, lvl, type, s, fields, parent);
        }

        else if (msg == STDERR_STOP_ACTIVITY) {
            auto act = readNum<ActivityId>(from);
            logger->stopActivity(act);
        }

        else if (msg == STDERR_RESULT) {
            auto act = readNum<ActivityId>(from);
            auto type = (ResultType) readInt(from);
            auto fields = readFields(from);
            logger->result(act, type, fields);
        }

        else if (msg == STDERR_LAST)
            break;

        else
            throw Error("got unknown message type %x from Nix daemon", msg);
    }

    return nullptr;
}

void ConnectionHandle::withFramedSink(std::function<void(Sink &sink)> fun)
{
    (*this)->to.flush();

    std::exception_ptr ex;

    /* Handle log messages / exceptions from the remote on a
        separate thread. */
    std::thread stderrThread([&]()
    {
        try {
            processStderr(nullptr, nullptr, false);
        } catch (...) {
            ex = std::current_exception();
        }
    });

    Finally joinStderrThread([&]()
    {
        if (stderrThread.joinable()) {
            stderrThread.join();
            if (ex) {
                try {
                    std::rethrow_exception(ex);
                } catch (...) {
                    ignoreException();
                }
            }
        }
    });

    {
        FramedSink sink((*this)->to, ex);
        fun(sink);
        sink.flush();
    }

    stderrThread.join();
    if (ex)
        std::rethrow_exception(ex);

}

static RegisterStoreImplementation<UDSRemoteStore, UDSRemoteStoreConfig> regStore;

}<|MERGE_RESOLUTION|>--- conflicted
+++ resolved
@@ -382,11 +382,7 @@
             auto deriver = readString(conn->from);
             if (deriver != "")
                 info.deriver = parseStorePath(deriver);
-<<<<<<< HEAD
-            info.setReferencesPossiblyToSelf(i.first, readStorePaths<StorePathSet>(*this, conn->from));
-=======
-            info.references = worker_proto::read(*this, conn->from, Phantom<StorePathSet> {});
->>>>>>> 88a667e4
+            info.setReferencesPossiblyToSelf(i.first, worker_proto::read(*this, conn->from, Phantom<StorePathSet> {}));
             info.downloadSize = readLongLong(conn->from);
             info.narSize = readLongLong(conn->from);
             infos.insert_or_assign(i.first, std::move(info));
@@ -410,11 +406,7 @@
             auto deriver = readString(conn->from);
             if (deriver != "")
                 info.deriver = parseStorePath(deriver);
-<<<<<<< HEAD
-            info.setReferencesPossiblyToSelf(path, readStorePaths<StorePathSet>(*this, conn->from));
-=======
-            info.references = worker_proto::read(*this, conn->from, Phantom<StorePathSet> {});
->>>>>>> 88a667e4
+            info.setReferencesPossiblyToSelf(path, worker_proto::read(*this, conn->from, Phantom<StorePathSet> {}));
             info.downloadSize = readLongLong(conn->from);
             info.narSize = readLongLong(conn->from);
         }
@@ -429,11 +421,7 @@
     auto narHash = Hash::parseAny(readString(conn->from), htSHA256);
     auto info = make_ref<ValidPathInfo>(path, narHash);
     if (deriver != "") info->deriver = parseStorePath(deriver);
-<<<<<<< HEAD
-    info->setReferencesPossiblyToSelf(readStorePaths<StorePathSet>(*this, conn->from));
-=======
-    info->references = worker_proto::read(*this, conn->from, Phantom<StorePathSet> {});
->>>>>>> 88a667e4
+    info->setReferencesPossiblyToSelf(worker_proto::read(*this, conn->from, Phantom<StorePathSet> {}));
     conn->from >> info->registrationTime >> info->narSize;
     if (GET_PROTOCOL_MINOR(conn->daemonVersion) >= 16) {
         conn->from >> info->ultimate;
@@ -640,11 +628,7 @@
             sink
                 << exportMagic
                 << printStorePath(info.path);
-<<<<<<< HEAD
-            writeStorePaths(*this, sink, info.referencesPossiblyToSelf());
-=======
-            worker_proto::write(*this, sink, info.references);
->>>>>>> 88a667e4
+            worker_proto::write(*this, sink, info.referencesPossiblyToSelf());
             sink
                 << (info.deriver ? printStorePath(*info.deriver) : "")
                 << 0 // == no legacy signature
@@ -654,13 +638,8 @@
 
         conn.processStderr(0, source2.get());
 
-<<<<<<< HEAD
-        auto importedPaths = readStorePaths<StorePathSet>(*this, conn->from);
+        auto importedPaths = worker_proto::read(*this, conn->from, Phantom<StorePathSet> {});
         assert(importedPaths.empty() == 0); // doesn't include possible self reference
-=======
-        auto importedPaths = worker_proto::read(*this, conn->from, Phantom<StorePathSet> {});
-        assert(importedPaths.size() <= 1);
->>>>>>> 88a667e4
     }
 
     else {
@@ -668,11 +647,7 @@
                  << printStorePath(info.path)
                  << (info.deriver ? printStorePath(*info.deriver) : "")
                  << info.narHash.to_string(Base16, false);
-<<<<<<< HEAD
-        writeStorePaths(*this, conn->to, info.referencesPossiblyToSelf());
-=======
-        worker_proto::write(*this, conn->to, info.references);
->>>>>>> 88a667e4
+        worker_proto::write(*this, conn->to, info.referencesPossiblyToSelf());
         conn->to << info.registrationTime << info.narSize
                  << info.ultimate << info.sigs << renderContentAddress(info.ca)
                  << repair << !checkSigs;
