#pragma once

#include "realisation.hh"
#include "path.hh"
#include "derived-path.hh"
#include "hash.hh"
#include "content-address.hh"
#include "serialise.hh"
#include "lru-cache.hh"
#include "sync.hh"
#include "globals.hh"
#include "config.hh"
#include "derivations.hh"
#include "path-info.hh"

#include <atomic>
#include <limits>
#include <map>
#include <unordered_map>
#include <unordered_set>
#include <memory>
#include <string>
#include <chrono>
#include <variant>


namespace nix {

/**
 * About the class hierarchy of the store implementations:
 *
 * Each store type `Foo` consists of two classes:
 *
 * 1. A class `FooConfig : virtual StoreConfig` that contains the configuration
 *   for the store
 *
 *   It should only contain members of type `const Setting<T>` (or subclasses
 *   of it) and inherit the constructors of `StoreConfig`
 *   (`using StoreConfig::StoreConfig`).
 *
 * 2. A class `Foo : virtual Store, virtual FooConfig` that contains the
 *   implementation of the store.
 *
 *   This class is expected to have a constructor `Foo(const Params & params)`
 *   that calls `StoreConfig(params)` (otherwise you're gonna encounter an
 *   `assertion failure` when trying to instantiate it).
 *
 * You can then register the new store using:
 *
 * ```
 * cpp static RegisterStoreImplementation<Foo, FooConfig> regStore;
 * ```
 */

MakeError(SubstError, Error);
MakeError(BuildError, Error); // denotes a permanent build failure
MakeError(InvalidPath, Error);
MakeError(Unsupported, Error);
MakeError(SubstituteGone, Error);
MakeError(SubstituterDisabled, Error);
MakeError(BadStorePath, Error);

MakeError(InvalidStoreURI, Error);

class FSAccessor;
class NarInfoDiskCache;
class Store;
class JSONPlaceholder;


enum CheckSigsFlag : bool { NoCheckSigs = false, CheckSigs = true };
enum SubstituteFlag : bool { NoSubstitute = false, Substitute = true };
enum AllowInvalidFlag : bool { DisallowInvalid = false, AllowInvalid = true };

/* Magic header of exportPath() output (obsolete). */
const uint32_t exportMagic = 0x4558494e;


typedef std::unordered_map<StorePath, std::unordered_set<std::string>> Roots;


struct GCOptions
{
    /* Garbage collector operation:

       - `gcReturnLive': return the set of paths reachable from
         (i.e. in the closure of) the roots.

       - `gcReturnDead': return the set of paths not reachable from
         the roots.

       - `gcDeleteDead': actually delete the latter set.

       - `gcDeleteSpecific': delete the paths listed in
          `pathsToDelete', insofar as they are not reachable.
    */
    typedef enum {
        gcReturnLive,
        gcReturnDead,
        gcDeleteDead,
        gcDeleteSpecific,
    } GCAction;

    GCAction action{gcDeleteDead};

    /* If `ignoreLiveness' is set, then reachability from the roots is
       ignored (dangerous!).  However, the paths must still be
       unreferenced *within* the store (i.e., there can be no other
       store paths that depend on them). */
    bool ignoreLiveness{false};

    /* For `gcDeleteSpecific', the paths to delete. */
    StorePathSet pathsToDelete;

    /* Stop after at least `maxFreed' bytes have been freed. */
    uint64_t maxFreed{std::numeric_limits<uint64_t>::max()};
};


struct GCResults
{
    /* Depending on the action, the GC roots, or the paths that would
       be or have been deleted. */
    PathSet paths;

    /* For `gcReturnDead', `gcDeleteDead' and `gcDeleteSpecific', the
       number of bytes that would be or was freed. */
    uint64_t bytesFreed = 0;
};


enum BuildMode { bmNormal, bmRepair, bmCheck };


struct BuildResult
{
    /* Note: don't remove status codes, and only add new status codes
       at the end of the list, to prevent client/server
       incompatibilities in the nix-store --serve protocol. */
    enum Status {
        Built = 0,
        Substituted,
        AlreadyValid,
        PermanentFailure,
        InputRejected,
        OutputRejected,
        TransientFailure, // possibly transient
        CachedFailure, // no longer used
        TimedOut,
        MiscFailure,
        DependencyFailed,
        LogLimitExceeded,
        NotDeterministic,
    } status = MiscFailure;
    std::string errorMsg;

    /* How many times this build was performed. */
    unsigned int timesBuilt = 0;

    /* If timesBuilt > 1, whether some builds did not produce the same
       result. (Note that 'isNonDeterministic = false' does not mean
       the build is deterministic, just that we don't have evidence of
       non-determinism.) */
    bool isNonDeterministic = false;

    DrvOutputs builtOutputs;

    /* The start/stop times of the build (or one of the rounds, if it
       was repeated). */
    time_t startTime = 0, stopTime = 0;

    bool success() {
        return status == Built || status == Substituted || status == AlreadyValid;
    }
};

struct StoreConfig : public Config
{
    using Config::Config;

    StoreConfig() = delete;

    StringSet getDefaultSystemFeatures();

    virtual ~StoreConfig() { }

    virtual const std::string name() = 0;

    const PathSetting storeDir_{this, false, settings.nixStore,
        "store", "path to the Nix store"};
    const Path storeDir = storeDir_;

    const Setting<int> pathInfoCacheSize{this, 65536, "path-info-cache-size", "size of the in-memory store path information cache"};

    const Setting<bool> isTrusted{this, false, "trusted", "whether paths from this store can be used as substitutes even when they lack trusted signatures. Compare \"trusting\""};

    Setting<bool> isTrusting{this, true, "trusting", "whether (we think) paths can be added to this store even when they lack trusted signatures. Compare \"trusted\""};

    Setting<int> priority{this, 0, "priority", "priority of this substituter (lower value means higher priority)"};

    Setting<bool> wantMassQuery{this, false, "want-mass-query", "whether this substituter can be queried efficiently for path validity"};

    Setting<StringSet> systemFeatures{this, getDefaultSystemFeatures(),
        "system-features",
        "Optional features that the system this store builds on implements (like \"kvm\")."};

};

class Store : public std::enable_shared_from_this<Store>, public virtual StoreConfig
{
public:

    typedef std::map<std::string, std::string> Params;

protected:

    struct PathInfoCacheValue {

        // Time of cache entry creation or update
        std::chrono::time_point<std::chrono::steady_clock> time_point = std::chrono::steady_clock::now();

        // Null if missing
        std::shared_ptr<const ValidPathInfo> value;

        // Whether the value is valid as a cache entry. The path may not exist.
        bool isKnownNow();

        // Past tense, because a path can only be assumed to exists when
        // isKnownNow() && didExist()
        inline bool didExist() {
          return value != nullptr;
        }
    };

    struct State
    {
        // FIXME: fix key
        LRUCache<std::string, PathInfoCacheValue> pathInfoCache;
    };

    Sync<State> state;

    std::shared_ptr<NarInfoDiskCache> diskCache;

    Store(const Params & params);

public:
    /**
     * Perform any necessary effectful operation to make the store up and
     * running
     */
    virtual void init() {};

    virtual ~Store() { }

    virtual std::string getUri() = 0;

    StorePath parseStorePath(std::string_view path) const;

    std::optional<StorePath> maybeParseStorePath(std::string_view path) const;

    std::string printStorePath(const StorePath & path) const;

    // FIXME: remove
    StorePathSet parseStorePathSet(const PathSet & paths) const;

    PathSet printStorePathSet(const StorePathSet & path) const;

    /* Display a set of paths in human-readable form (i.e., between quotes
       and separated by commas). */
    std::string showPaths(const StorePathSet & paths);

    /* Return true if ‘path’ is in the Nix store (but not the Nix
       store itself). */
    bool isInStore(const Path & path) const;

    /* Return true if ‘path’ is a store path, i.e. a direct child of
       the Nix store. */
    bool isStorePath(std::string_view path) const;

    /* Split a path like /nix/store/<hash>-<name>/<bla> into
       /nix/store/<hash>-<name> and /<bla>. */
    std::pair<StorePath, Path> toStorePath(const Path & path) const;

    /* Follow symlinks until we end up with a path in the Nix store. */
    Path followLinksToStore(std::string_view path) const;

    /* Same as followLinksToStore(), but apply toStorePath() to the
       result. */
    StorePath followLinksToStorePath(std::string_view path) const;

    /* Constructs a unique store path name. */
    StorePath makeStorePath(std::string_view type,
        std::string_view hash, std::string_view name) const;
    StorePath makeStorePath(std::string_view type,
        const Hash & hash, std::string_view name) const;

    StorePath makeOutputPath(std::string_view id,
        const Hash & hash, std::string_view name) const;

    StorePath makeFixedOutputPath(FileIngestionMethod method,
        const Hash & hash, std::string_view name,
        const StorePathSet & references = {},
        bool hasSelfReference = false) const;

    StorePath makeTextPath(std::string_view name, const Hash & hash,
        const StorePathSet & references = {}) const;

    StorePath makeFixedOutputPathFromCA(std::string_view name, ContentAddress ca,
        const StorePathSet & references = {},
        bool hasSelfReference = false) const;

    /* This is the preparatory part of addToStore(); it computes the
       store path to which srcPath is to be copied.  Returns the store
       path and the cryptographic hash of the contents of srcPath. */
    std::pair<StorePath, Hash> computeStorePathForPath(std::string_view name,
        const Path & srcPath, FileIngestionMethod method = FileIngestionMethod::Recursive,
        HashType hashAlgo = htSHA256, PathFilter & filter = defaultPathFilter) const;

    /* Preparatory part of addTextToStore().

       !!! Computation of the path should take the references given to
       addTextToStore() into account, otherwise we have a (relatively
       minor) security hole: a caller can register a source file with
       bogus references.  If there are too many references, the path may
       not be garbage collected when it has to be (not really a problem,
       the caller could create a root anyway), or it may be garbage
       collected when it shouldn't be (more serious).

       Hashing the references would solve this (bogus references would
       simply yield a different store path, so other users wouldn't be
       affected), but it has some backwards compatibility issues (the
       hashing scheme changes), so I'm not doing that for now. */
    StorePath computeStorePathForText(const string & name, const string & s,
        const StorePathSet & references) const;

    /* Check whether a path is valid. */
    bool isValidPath(const StorePath & path);

protected:

    virtual bool isValidPathUncached(const StorePath & path);

public:

    /* If requested, substitute missing paths. This
       implements nix-copy-closure's --use-substitutes
       flag. */
    void substitutePaths(const StorePathSet & paths);

    /* Query which of the given paths is valid. Optionally, try to
       substitute missing paths. */
    virtual StorePathSet queryValidPaths(const StorePathSet & paths,
        SubstituteFlag maybeSubstitute = NoSubstitute);

    /* Query the set of all valid paths. Note that for some store
       backends, the name part of store paths may be replaced by 'x'
       (i.e. you'll get /nix/store/<hash>-x rather than
       /nix/store/<hash>-<name>). Use queryPathInfo() to obtain the
       full store path. FIXME: should return a set of
       std::variant<StorePath, HashPart> to get rid of this hack. */
    virtual StorePathSet queryAllValidPaths()
    { unsupported("queryAllValidPaths"); }

    constexpr static const char * MissingName = "x";

    /* Query information about a valid path. It is permitted to omit
       the name part of the store path. */
    ref<const ValidPathInfo> queryPathInfo(const StorePath & path);

    /* Asynchronous version of queryPathInfo(). */
    void queryPathInfo(const StorePath & path,
        Callback<ref<const ValidPathInfo>> callback) noexcept;

    /* Check whether the given valid path info is sufficiently attested, by
       either being signed by a trusted public key or content-addressed, in
       order to be included in the given store.

       These same checks would be performed in addToStore, but this allows an
       earlier failure in the case where dependencies need to be added too, but
       the addToStore wouldn't fail until those dependencies are added. Also,
       we don't really want to add the dependencies listed in a nar info we
       don't trust anyyways.
       */
    virtual bool pathInfoIsUntrusted(const ValidPathInfo &)
    {
        return true;
    }

    virtual bool realisationIsUntrusted(const Realisation & )
    {
        return true;
    }

protected:

    virtual void queryPathInfoUncached(const StorePath & path,
        Callback<std::shared_ptr<const ValidPathInfo>> callback) noexcept = 0;

public:

    virtual std::optional<const Realisation> queryRealisation(const DrvOutput &) = 0;

    /* Queries the set of incoming FS references for a store path.
       The result is not cleared. */
    virtual void queryReferrers(const StorePath & path, StorePathSet & referrers)
    { unsupported("queryReferrers"); }

    /* Return all currently valid derivations that have `path' as an
       output.  (Note that the result of `queryDeriver()' is the
       derivation that was actually used to produce `path', which may
       not exist anymore.) */
    virtual StorePathSet queryValidDerivers(const StorePath & path) { return {}; };

    /* Query the outputs of the derivation denoted by `path'. */
    virtual StorePathSet queryDerivationOutputs(const StorePath & path);

    /* Query the mapping outputName => outputPath for the given derivation. All
       outputs are mentioned so ones mising the mapping are mapped to
       `std::nullopt`.  */
    virtual std::map<std::string, std::optional<StorePath>> queryPartialDerivationOutputMap(const StorePath & path);

    /* Query the mapping outputName=>outputPath for the given derivation.
       Assume every output has a mapping and throw an exception otherwise. */
    OutputPathMap queryDerivationOutputMap(const StorePath & path);

    /* Query the full store path given the hash part of a valid store
       path, or empty if the path doesn't exist. */
    virtual std::optional<StorePath> queryPathFromHashPart(const std::string & hashPart) = 0;

    /* Query which of the given paths have substitutes. */
    virtual StorePathSet querySubstitutablePaths(const StorePathSet & paths) { return {}; };

    /* Query substitute info (i.e. references, derivers and download
       sizes) of a map of paths to their optional ca values. The info
       of the first succeeding substituter for each path will be
       returned. If a path does not have substitute info, it's omitted
       from the resulting ‘infos’ map. */
    virtual void querySubstitutablePathInfos(const StorePathCAMap & paths,
        SubstitutablePathInfos & infos) { return; };

    /* Import a path into the store. */
    virtual void addToStore(const ValidPathInfo & info, Source & narSource,
        RepairFlag repair = NoRepair, CheckSigsFlag checkSigs = CheckSigs) = 0;

    /* Import multiple paths into the store. */
    virtual void addMultipleToStore(
        Source & source,
        RepairFlag repair = NoRepair,
        CheckSigsFlag checkSigs = CheckSigs);

    /* Copy the contents of a path to the store and register the
       validity the resulting path.  The resulting path is returned.
       The function object `filter' can be used to exclude files (see
       libutil/archive.hh). */
    virtual StorePath addToStore(const string & name, const Path & srcPath,
        FileIngestionMethod method = FileIngestionMethod::Recursive, HashType hashAlgo = htSHA256,
        PathFilter & filter = defaultPathFilter, RepairFlag repair = NoRepair);

    /* Copy the contents of a path to the store and register the
       validity the resulting path, using a constant amount of
       memory. */
    ValidPathInfo addToStoreSlow(std::string_view name, const Path & srcPath,
        FileIngestionMethod method = FileIngestionMethod::Recursive, HashType hashAlgo = htSHA256,
        std::optional<Hash> expectedCAHash = {});

    /* Like addToStore(), but the contents of the path are contained
       in `dump', which is either a NAR serialisation (if recursive ==
       true) or simply the contents of a regular file (if recursive ==
       false).
       `dump` may be drained */
    // FIXME: remove?
    virtual StorePath addToStoreFromDump(Source & dump, const string & name,
        FileIngestionMethod method = FileIngestionMethod::Recursive, HashType hashAlgo = htSHA256, RepairFlag repair = NoRepair)
    { unsupported("addToStoreFromDump"); }

    /* Like addToStore, but the contents written to the output path is
       a regular file containing the given string. */
    virtual StorePath addTextToStore(const string & name, const string & s,
        const StorePathSet & references, RepairFlag repair = NoRepair) = 0;

    /**
     * Add a mapping indicating that `deriver!outputName` maps to the output path
     * `output`.
     *
     * This is redundant for known-input-addressed and fixed-output derivations
     * as this information is already present in the drv file, but necessary for
     * floating-ca derivations and their dependencies as there's no way to
     * retrieve this information otherwise.
     */
    virtual void registerDrvOutput(const Realisation & output)
    { unsupported("registerDrvOutput"); }
    virtual void registerDrvOutput(const Realisation & output, CheckSigsFlag checkSigs)
    { return registerDrvOutput(output); }

    /* Write a NAR dump of a store path. */
    virtual void narFromPath(const StorePath & path, Sink & sink) = 0;

    /* For each path, if it's a derivation, build it.  Building a
       derivation means ensuring that the output paths are valid.  If
       they are already valid, this is a no-op.  Otherwise, validity
       can be reached in two ways.  First, if the output paths is
       substitutable, then build the path that way.  Second, the
       output paths can be created by running the builder, after
       recursively building any sub-derivations. For inputs that are
       not derivations, substitute them. */
    virtual void buildPaths(
        const std::vector<DerivedPath> & paths,
        BuildMode buildMode = bmNormal,
        std::shared_ptr<Store> evalStore = nullptr);

    /* Build a single non-materialized derivation (i.e. not from an
       on-disk .drv file).

       ‘drvPath’ is used to deduplicate worker goals so it is imperative that
       is correct. That said, it doesn't literally need to be store path that
       would be calculated from writing this derivation to the store: it is OK
       if it instead is that of a Derivation which would resolve to this (by
       taking the outputs of it's input derivations and adding them as input
       sources) such that the build time referenceable-paths are the same.

       In the input-addressed case, we usually *do* use an "original"
       unresolved derivations's path, as that is what will be used in the
       `buildPaths` case. Also, the input-addressed output paths are verified
       only by that contents of that specific unresolved derivation, so it is
       nice to keep that information around so if the original derivation is
       ever obtained later, it can be verified whether the trusted user in fact
       used the proper output path.

       In the content-addressed case, we want to always use the
       resolved drv path calculated from the provided derivation. This serves
       two purposes:

         - It keeps the operation trustless, by ruling out a maliciously
           invalid drv path corresponding to a non-resolution-equivalent
           derivation.

         - For the floating case in particular, it ensures that the derivation
           to output mapping respects the resolution equivalence relation, so
           one cannot choose different resolution-equivalent derivations to
           subvert dependency coherence (i.e. the property that one doesn't end
           up with multiple different versions of dependencies without
           explicitly choosing to allow it).
    */
    virtual BuildResult buildDerivation(const StorePath & drvPath, const BasicDerivation & drv,
        BuildMode buildMode = bmNormal);

    /* Ensure that a path is valid.  If it is not currently valid, it
       may be made valid by running a substitute (if defined for the
       path). */
    virtual void ensurePath(const StorePath & path);

    /* Add a store path as a temporary root of the garbage collector.
       The root disappears as soon as we exit. */
    virtual void addTempRoot(const StorePath & path)
    { debug("not creating temporary root, store doesn't support GC"); }

    /* Add an indirect root, which is merely a symlink to `path' from
       /nix/var/nix/gcroots/auto/<hash of `path'>.  `path' is supposed
       to be a symlink to a store path.  The garbage collector will
       automatically remove the indirect root when it finds that
       `path' has disappeared. */
    virtual void addIndirectRoot(const Path & path)
    { unsupported("addIndirectRoot"); }

    /* Acquire the global GC lock, then immediately release it.  This
       function must be called after registering a new permanent root,
       but before exiting.  Otherwise, it is possible that a running
       garbage collector doesn't see the new root and deletes the
       stuff we've just built.  By acquiring the lock briefly, we
       ensure that either:

       - The collector is already running, and so we block until the
         collector is finished.  The collector will know about our
         *temporary* locks, which should include whatever it is we
         want to register as a permanent lock.

       - The collector isn't running, or it's just started but hasn't
         acquired the GC lock yet.  In that case we get and release
         the lock right away, then exit.  The collector scans the
         permanent root and sees ours.

       In either case the permanent root is seen by the collector. */
    virtual void syncWithGC() { };

    /* Find the roots of the garbage collector.  Each root is a pair
       (link, storepath) where `link' is the path of the symlink
       outside of the Nix store that point to `storePath'. If
       'censor' is true, privacy-sensitive information about roots
       found in /proc is censored. */
    virtual Roots findRoots(bool censor)
    { unsupported("findRoots"); }

    /* Perform a garbage collection. */
    virtual void collectGarbage(const GCOptions & options, GCResults & results)
    { unsupported("collectGarbage"); }

    /* Return a string representing information about the path that
       can be loaded into the database using `nix-store --load-db' or
       `nix-store --register-validity'. */
    string makeValidityRegistration(const StorePathSet & paths,
        bool showDerivers, bool showHash);

    /* Write a JSON representation of store path metadata, such as the
       hash and the references. If ‘includeImpureInfo’ is true,
       variable elements such as the registration time are
       included. If ‘showClosureSize’ is true, the closure size of
       each path is included. */
    void pathInfoToJSON(JSONPlaceholder & jsonOut, const StorePathSet & storePaths,
        bool includeImpureInfo, bool showClosureSize,
        Base hashBase = Base32,
        AllowInvalidFlag allowInvalid = DisallowInvalid);

    /* Return the size of the closure of the specified path, that is,
       the sum of the size of the NAR serialisation of each path in
       the closure. */
    std::pair<uint64_t, uint64_t> getClosureSize(const StorePath & storePath);

    /* Optimise the disk space usage of the Nix store by hard-linking files
       with the same contents. */
    virtual void optimiseStore() { };

    /* Check the integrity of the Nix store.  Returns true if errors
       remain. */
    virtual bool verifyStore(bool checkContents, RepairFlag repair = NoRepair) { return false; };

    /* Return an object to access files in the Nix store. */
    virtual ref<FSAccessor> getFSAccessor()
    { unsupported("getFSAccessor"); }

    /* Repair the contents of the given path by redownloading it using
       a substituter (if available). */
    virtual void repairPath(const StorePath & path)
    { unsupported("repairPath"); }

    /* Add signatures to the specified store path. The signatures are
       not verified. */
    virtual void addSignatures(const StorePath & storePath, const StringSet & sigs)
    { unsupported("addSignatures"); }

    /* Utility functions. */

    /* Read a derivation, after ensuring its existence through
       ensurePath(). */
    Derivation derivationFromPath(const StorePath & drvPath);

    /* Read a derivation (which must already be valid). */
    Derivation readDerivation(const StorePath & drvPath);

    /* Read a derivation from a potentially invalid path. */
    Derivation readInvalidDerivation(const StorePath & drvPath);

    /* Place in `out' the set of all store paths in the file system
       closure of `storePath'; that is, all paths than can be directly
       or indirectly reached from it.  `out' is not cleared.  If
       `flipDirection' is true, the set of paths that can reach
       `storePath' is returned; that is, the closures under the
       `referrers' relation instead of the `references' relation is
       returned. */
    virtual void computeFSClosure(const StorePathSet & paths,
        StorePathSet & out, bool flipDirection = false,
        bool includeOutputs = false, bool includeDerivers = false);

    void computeFSClosure(const StorePath & path,
        StorePathSet & out, bool flipDirection = false,
        bool includeOutputs = false, bool includeDerivers = false);

    /* Given a set of paths that are to be built, return the set of
       derivations that will be built, and the set of output paths
       that will be substituted. */
    virtual void queryMissing(const std::vector<DerivedPath> & targets,
        StorePathSet & willBuild, StorePathSet & willSubstitute, StorePathSet & unknown,
        uint64_t & downloadSize, uint64_t & narSize);

    /* Sort a set of paths topologically under the references
       relation.  If p refers to q, then p precedes q in this list. */
    StorePaths topoSortPaths(const StorePathSet & paths);

    /* Export multiple paths in the format expected by ‘nix-store
       --import’. */
    void exportPaths(const StorePathSet & paths, Sink & sink);

    void exportPath(const StorePath & path, Sink & sink);

    /* Import a sequence of NAR dumps created by exportPaths() into
       the Nix store. Optionally, the contents of the NARs are
       preloaded into the specified FS accessor to speed up subsequent
       access. */
    StorePaths importPaths(Source & source, CheckSigsFlag checkSigs = CheckSigs);

    struct Stats
    {
        std::atomic<uint64_t> narInfoRead{0};
        std::atomic<uint64_t> narInfoReadAverted{0};
        std::atomic<uint64_t> narInfoMissing{0};
        std::atomic<uint64_t> narInfoWrite{0};
        std::atomic<uint64_t> pathInfoCacheSize{0};
        std::atomic<uint64_t> narRead{0};
        std::atomic<uint64_t> narReadBytes{0};
        std::atomic<uint64_t> narReadCompressedBytes{0};
        std::atomic<uint64_t> narWrite{0};
        std::atomic<uint64_t> narWriteAverted{0};
        std::atomic<uint64_t> narWriteBytes{0};
        std::atomic<uint64_t> narWriteCompressedBytes{0};
        std::atomic<uint64_t> narWriteCompressionTimeMs{0};
    };

    const Stats & getStats();

    /* Computes the full closure of of a set of store-paths for e.g.
       derivations that need this information for `exportReferencesGraph`.
     */
    StorePathSet exportReferences(const StorePathSet & storePaths, const StorePathSet & inputPaths);

    /* Return the build log of the specified store path, if available,
       or null otherwise. */
    virtual std::shared_ptr<std::string> getBuildLog(const StorePath & path)
    { return nullptr; }

    /* Hack to allow long-running processes like hydra-queue-runner to
       occasionally flush their path info cache. */
    void clearPathInfoCache()
    {
        state.lock()->pathInfoCache.clear();
    }

    /* Establish a connection to the store, for store types that have
       a notion of connection. Otherwise this is a no-op. */
    virtual void connect() { };

    /* Get the protocol version of this store or it's connection. */
    virtual unsigned int getProtocol()
    {
        return 0;
    };

    virtual Path toRealPath(const Path & storePath)
    {
        return storePath;
    }

    Path toRealPath(const StorePath & storePath)
    {
        return toRealPath(printStorePath(storePath));
    }

    virtual void createUser(const std::string & userName, uid_t userId)
    { }

protected:

    Stats stats;

    /* Unsupported methods. */
    [[noreturn]] void unsupported(const std::string & op)
    {
        throw Unsupported("operation '%s' is not supported by store '%s'", op, getUri());
    }

};


/* Copy a path from one store to another. */
void copyStorePath(
    Store & srcStore,
    Store & dstStore,
    const StorePath & storePath,
    RepairFlag repair = NoRepair,
    CheckSigsFlag checkSigs = CheckSigs);


/* copyStorePath wrapped to be used with `copyPaths`. */
void copyStorePathAdapter(ref<Store> srcStore, ref<Store> dstStore,
    const ValidPathInfo & info, RepairFlag repair = NoRepair, CheckSigsFlag checkSigs = CheckSigs);

/* The more liberal alternative to `copyStorePathAdapter`, useful for remote
   stores that do not trust us. */
void copyOrBuildStorePath(ref<Store> srcStore, ref<Store> dstStore,
    const ValidPathInfo & info, RepairFlag repair = NoRepair, CheckSigsFlag checkSigs = CheckSigs);

/* Copy store paths from one store to another. The paths may be copied
   in parallel. They are copied in a topologically sorted order (i.e.
   if A is a reference of B, then A is copied before B), but the set
   of store paths is not automatically closed; use copyClosure() for
   that. Returns a map of what each path was copied to the dstStore
<<<<<<< HEAD
   as.

   The `copyStorePathImpl` parameter allows doing something other than just
   copying. For example, this is used with the build hook to allow the other
   side to build dependencies we don't have permission to copy. This behavior
   isn't just the default that way `nix copy` etc. still can be relied upon to
   not build anything. */
std::map<StorePath, StorePath> copyPaths(ref<Store> srcStore, ref<Store> dstStore,
    const RealisedPath::Set &,
    RepairFlag repair = NoRepair,
    CheckSigsFlag checkSigs = CheckSigs,
    SubstituteFlag substitute = NoSubstitute,
    std::function<void(ref<Store>, ref<Store>, const ValidPathInfo &, RepairFlag, CheckSigsFlag)> copyStorePathImpl = copyStorePathAdapter);
std::map<StorePath, StorePath> copyPaths(ref<Store> srcStore, ref<Store> dstStore,
    const StorePathSet& paths,
=======
   as. */
std::map<StorePath, StorePath> copyPaths(
    Store & srcStore, Store & dstStore,
    const RealisedPath::Set &,
    RepairFlag repair = NoRepair,
    CheckSigsFlag checkSigs = CheckSigs,
    SubstituteFlag substitute = NoSubstitute);

std::map<StorePath, StorePath> copyPaths(
    Store & srcStore, Store & dstStore,
    const StorePathSet & paths,
>>>>>>> 4c0cde95
    RepairFlag repair = NoRepair,
    CheckSigsFlag checkSigs = CheckSigs,
    SubstituteFlag substitute = NoSubstitute,
    std::function<void(ref<Store>, ref<Store>, const ValidPathInfo &, RepairFlag, CheckSigsFlag)> copyStorePathImpl = copyStorePathAdapter);

/* Copy the closure of `paths` from `srcStore` to `dstStore`. */
void copyClosure(
    Store & srcStore, Store & dstStore,
    const RealisedPath::Set & paths,
    RepairFlag repair = NoRepair,
    CheckSigsFlag checkSigs = CheckSigs,
    SubstituteFlag substitute = NoSubstitute);

/* Remove the temporary roots file for this process.  Any temporary
   root becomes garbage after this point unless it has been registered
   as a (permanent) root. */
void removeTempRoots();


/* Return a Store object to access the Nix store denoted by
   ‘uri’ (slight misnomer...). Supported values are:

   * ‘local’: The Nix store in /nix/store and database in
     /nix/var/nix/db, accessed directly.

   * ‘daemon’: The Nix store accessed via a Unix domain socket
     connection to nix-daemon.

   * ‘unix://<path>’: The Nix store accessed via a Unix domain socket
     connection to nix-daemon, with the socket located at <path>.

   * ‘auto’ or ‘’: Equivalent to ‘local’ or ‘daemon’ depending on
     whether the user has write access to the local Nix
     store/database.

   * ‘file://<path>’: A binary cache stored in <path>.

   * ‘https://<path>’: A binary cache accessed via HTTP.

   * ‘s3://<path>’: A writable binary cache stored on Amazon's Simple
     Storage Service.

   * ‘ssh://[user@]<host>’: A remote Nix store accessed by running
     ‘nix-store --serve’ via SSH.

   You can pass parameters to the store implementation by appending
   ‘?key=value&key=value&...’ to the URI.
*/
ref<Store> openStore(const std::string & uri = settings.storeUri.get(),
    const Store::Params & extraParams = Store::Params());


/* Return the default substituter stores, defined by the
   ‘substituters’ option and various legacy options. */
std::list<ref<Store>> getDefaultSubstituters();

struct StoreFactory
{
    std::set<std::string> uriSchemes;
    std::function<std::shared_ptr<Store> (const std::string & scheme, const std::string & uri, const Store::Params & params)> create;
    std::function<std::shared_ptr<StoreConfig> ()> getConfig;
};

struct Implementations
{
    static std::vector<StoreFactory> * registered;

    template<typename T, typename TConfig>
    static void add()
    {
        if (!registered) registered = new std::vector<StoreFactory>();
        StoreFactory factory{
            .uriSchemes = T::uriSchemes(),
            .create =
                ([](const std::string & scheme, const std::string & uri, const Store::Params & params)
                 -> std::shared_ptr<Store>
                 { return std::make_shared<T>(scheme, uri, params); }),
            .getConfig =
                ([]()
                 -> std::shared_ptr<StoreConfig>
                 { return std::make_shared<TConfig>(StringMap({})); })
        };
        registered->push_back(factory);
    }
};

template<typename T, typename TConfig>
struct RegisterStoreImplementation
{
    RegisterStoreImplementation()
    {
        Implementations::add<T, TConfig>();
    }
};


/* Display a set of paths in human-readable form (i.e., between quotes
   and separated by commas). */
string showPaths(const PathSet & paths);


std::optional<ValidPathInfo> decodeValidPathInfo(
    const Store & store,
    std::istream & str,
    std::optional<HashResult> hashGiven = std::nullopt);

/* Split URI into protocol+hierarchy part and its parameter set. */
std::pair<std::string, Store::Params> splitUriAndParams(const std::string & uri);

std::optional<ContentAddress> getDerivationCA(const BasicDerivation & drv);

std::map<DrvOutput, StorePath> drvOutputReferences(
    Store & store,
    const Derivation & drv,
    const StorePath & outputPath);

}<|MERGE_RESOLUTION|>--- conflicted
+++ resolved
@@ -770,12 +770,12 @@
 
 
 /* copyStorePath wrapped to be used with `copyPaths`. */
-void copyStorePathAdapter(ref<Store> srcStore, ref<Store> dstStore,
+void copyStorePathAdapter(Store & srcStore, Store & dstStore,
     const ValidPathInfo & info, RepairFlag repair = NoRepair, CheckSigsFlag checkSigs = CheckSigs);
 
 /* The more liberal alternative to `copyStorePathAdapter`, useful for remote
    stores that do not trust us. */
-void copyOrBuildStorePath(ref<Store> srcStore, ref<Store> dstStore,
+void copyOrBuildStorePath(Store & srcStore, Store & dstStore,
     const ValidPathInfo & info, RepairFlag repair = NoRepair, CheckSigsFlag checkSigs = CheckSigs);
 
 /* Copy store paths from one store to another. The paths may be copied
@@ -783,7 +783,6 @@
    if A is a reference of B, then A is copied before B), but the set
    of store paths is not automatically closed; use copyClosure() for
    that. Returns a map of what each path was copied to the dstStore
-<<<<<<< HEAD
    as.
 
    The `copyStorePathImpl` parameter allows doing something other than just
@@ -791,31 +790,21 @@
    side to build dependencies we don't have permission to copy. This behavior
    isn't just the default that way `nix copy` etc. still can be relied upon to
    not build anything. */
-std::map<StorePath, StorePath> copyPaths(ref<Store> srcStore, ref<Store> dstStore,
-    const RealisedPath::Set &,
-    RepairFlag repair = NoRepair,
-    CheckSigsFlag checkSigs = CheckSigs,
-    SubstituteFlag substitute = NoSubstitute,
-    std::function<void(ref<Store>, ref<Store>, const ValidPathInfo &, RepairFlag, CheckSigsFlag)> copyStorePathImpl = copyStorePathAdapter);
-std::map<StorePath, StorePath> copyPaths(ref<Store> srcStore, ref<Store> dstStore,
-    const StorePathSet& paths,
-=======
-   as. */
 std::map<StorePath, StorePath> copyPaths(
     Store & srcStore, Store & dstStore,
     const RealisedPath::Set &,
     RepairFlag repair = NoRepair,
     CheckSigsFlag checkSigs = CheckSigs,
-    SubstituteFlag substitute = NoSubstitute);
+    SubstituteFlag substitute = NoSubstitute,
+    std::function<void(Store &, Store &, const ValidPathInfo &, RepairFlag, CheckSigsFlag)> copyStorePathImpl = copyStorePathAdapter);
 
 std::map<StorePath, StorePath> copyPaths(
     Store & srcStore, Store & dstStore,
     const StorePathSet & paths,
->>>>>>> 4c0cde95
     RepairFlag repair = NoRepair,
     CheckSigsFlag checkSigs = CheckSigs,
     SubstituteFlag substitute = NoSubstitute,
-    std::function<void(ref<Store>, ref<Store>, const ValidPathInfo &, RepairFlag, CheckSigsFlag)> copyStorePathImpl = copyStorePathAdapter);
+    std::function<void(Store &, Store &, const ValidPathInfo &, RepairFlag, CheckSigsFlag)> copyStorePathImpl = copyStorePathAdapter);
 
 /* Copy the closure of `paths` from `srcStore` to `dstStore`. */
 void copyClosure(
