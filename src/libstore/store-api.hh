#pragma once
///@file

#include "nar-info.hh"
#include "realisation.hh"
#include "path.hh"
#include "derived-path.hh"
#include "hash.hh"
#include "content-address.hh"
#include "serialise.hh"
#include "lru-cache.hh"
#include "sync.hh"
#include "globals.hh"
#include "config.hh"
#include "path-info.hh"
#include "repair-flag.hh"

#include <nlohmann/json_fwd.hpp>
#include <atomic>
#include <limits>
#include <map>
#include <unordered_map>
#include <unordered_set>
#include <memory>
#include <string>
#include <chrono>
#include <variant>


namespace nix {

/**
 * About the class hierarchy of the store implementations:
 *
 * Each store type `Foo` consists of two classes:
 *
 * 1. A class `FooConfig : virtual StoreConfig` that contains the configuration
 *   for the store
 *
 *   It should only contain members of type `const Setting<T>` (or subclasses
 *   of it) and inherit the constructors of `StoreConfig`
 *   (`using StoreConfig::StoreConfig`).
 *
 * 2. A class `Foo : virtual Store, virtual FooConfig` that contains the
 *   implementation of the store.
 *
 *   This class is expected to have a constructor `Foo(const Params & params)`
 *   that calls `StoreConfig(params)` (otherwise you're gonna encounter an
 *   `assertion failure` when trying to instantiate it).
 *
 * You can then register the new store using:
 *
 * ```
 * cpp static RegisterStoreImplementation<Foo, FooConfig> regStore;
 * ```
 */

MakeError(SubstError, Error);
/**
 * denotes a permanent build failure
 */
MakeError(BuildError, Error);
MakeError(InvalidPath, Error);
MakeError(Unsupported, Error);
MakeError(SubstituteGone, Error);
MakeError(SubstituterDisabled, Error);
MakeError(BadStorePath, Error);

MakeError(InvalidStoreURI, Error);

struct BasicDerivation;
struct Derivation;
class FSAccessor;
class NarInfoDiskCache;
class Store;


typedef std::map<std::string, StorePath> OutputPathMap;


enum CheckSigsFlag : bool { NoCheckSigs = false, CheckSigs = true };
enum SubstituteFlag : bool { NoSubstitute = false, Substitute = true };
enum AllowInvalidFlag : bool { DisallowInvalid = false, AllowInvalid = true };

/**
 * Magic header of exportPath() output (obsolete).
 */
const uint32_t exportMagic = 0x4558494e;


enum BuildMode { bmNormal, bmRepair, bmCheck };
enum TrustedFlag : bool { NotTrusted = false, Trusted = true };

struct BuildResult;


typedef std::map<StorePath, std::optional<ContentAddress>> StorePathCAMap;

struct StoreConfig : public Config
{
    using Config::Config;

    StoreConfig() = delete;

    StringSet getDefaultSystemFeatures();

    virtual ~StoreConfig() { }

    virtual const std::string name() = 0;

    virtual std::string doc()
    {
        return "";
    }

    const PathSetting storeDir_{this, false, settings.nixStore,
        "store",
        R"(
          Logical location of the Nix store, usually
          `/nix/store`. Note that you can only copy store paths
          between stores if they have the same `store` setting.
        )"};
    const Path storeDir = storeDir_;

    const Setting<int> pathInfoCacheSize{this, 65536, "path-info-cache-size",
        "Size of the in-memory store path metadata cache."};

<<<<<<< HEAD
    const Setting<bool> isTrusted{this, false, "trusted", "whether paths from this store can be used as substitutes even when they lack trusted signatures. Compare \"trusting\""};

    Setting<bool> isTrusting{this, true, "trusting", "whether (we think) paths can be added to this store even when they lack trusted signatures. Compare \"trusted\""};
=======
    const Setting<bool> isTrusted{this, false, "trusted",
        R"(
          Whether paths from this store can be used as substitutes
          even if they are not signed by a key listed in the
          [`trusted-public-keys`](@docroot@/command-ref/conf-file.md#conf-trusted-public-keys)
          setting.
        )"};
>>>>>>> 81dfc2b0

    Setting<int> priority{this, 0, "priority",
        R"(
          Priority of this store when used as a substituter. A lower value means a higher priority.
        )"};

    Setting<bool> wantMassQuery{this, false, "want-mass-query",
        R"(
          Whether this store (when used as a substituter) can be
          queried efficiently for path validity.
        )"};

    Setting<StringSet> systemFeatures{this, getDefaultSystemFeatures(),
        "system-features",
        "Optional features that the system this store builds on implements (like \"kvm\")."};

};

class Store : public std::enable_shared_from_this<Store>, public virtual StoreConfig
{
public:

    typedef std::map<std::string, std::string> Params;

protected:

    struct PathInfoCacheValue {

        /**
         * Time of cache entry creation or update
         */
        std::chrono::time_point<std::chrono::steady_clock> time_point = std::chrono::steady_clock::now();

        /**
         * Null if missing
         */
        std::shared_ptr<const ValidPathInfo> value;

        /**
         * Whether the value is valid as a cache entry. The path may not
         * exist.
         */
        bool isKnownNow();

        /**
         * Past tense, because a path can only be assumed to exists when
         * isKnownNow() && didExist()
         */
        inline bool didExist() {
          return value != nullptr;
        }
    };

    struct State
    {
        LRUCache<std::string, PathInfoCacheValue> pathInfoCache;
    };

    Sync<State> state;

    std::shared_ptr<NarInfoDiskCache> diskCache;

    Store(const Params & params);

public:
    /**
     * Perform any necessary effectful operation to make the store up and
     * running
     */
    virtual void init() {};

    virtual ~Store() { }

    virtual std::string getUri() = 0;

    StorePath parseStorePath(std::string_view path) const;

    std::optional<StorePath> maybeParseStorePath(std::string_view path) const;

    std::string printStorePath(const StorePath & path) const;

    /**
     * Deprecated
     *
     * \todo remove
     */
    StorePathSet parseStorePathSet(const PathSet & paths) const;

    PathSet printStorePathSet(const StorePathSet & path) const;

    /**
     * Display a set of paths in human-readable form (i.e., between quotes
     * and separated by commas).
     */
    std::string showPaths(const StorePathSet & paths);

    /**
     * @return true if ‘path’ is in the Nix store (but not the Nix
     * store itself).
     */
    bool isInStore(PathView path) const;

    /**
     * @return true if ‘path’ is a store path, i.e. a direct child of the
     * Nix store.
     */
    bool isStorePath(std::string_view path) const;

    /**
     * Split a path like /nix/store/<hash>-<name>/<bla> into
     * /nix/store/<hash>-<name> and /<bla>.
     */
    std::pair<StorePath, Path> toStorePath(PathView path) const;

    /**
     * Follow symlinks until we end up with a path in the Nix store.
     */
    Path followLinksToStore(std::string_view path) const;

    /**
     * Same as followLinksToStore(), but apply toStorePath() to the
     * result.
     */
    StorePath followLinksToStorePath(std::string_view path) const;

    /**
     * Constructs a unique store path name.
     */
    StorePath makeStorePath(std::string_view type,
        std::string_view hash, std::string_view name) const;
    StorePath makeStorePath(std::string_view type,
        const Hash & hash, std::string_view name) const;

    StorePath makeOutputPath(std::string_view id,
        const Hash & hash, std::string_view name) const;

    StorePath makeFixedOutputPath(FileIngestionMethod method,
        const Hash & hash, std::string_view name,
        const StorePathSet & references = {},
        bool hasSelfReference = false) const;

    StorePath makeTextPath(std::string_view name, const Hash & hash,
        const StorePathSet & references = {}) const;

    StorePath makeFixedOutputPathFromCA(std::string_view name, ContentAddress ca,
        const StorePathSet & references = {},
        bool hasSelfReference = false) const;

    /**
     * Preparatory part of addToStore().
     *
     * @return the store path to which srcPath is to be copied
     * and the cryptographic hash of the contents of srcPath.
     */
    std::pair<StorePath, Hash> computeStorePathForPath(std::string_view name,
        const Path & srcPath, FileIngestionMethod method = FileIngestionMethod::Recursive,
        HashType hashAlgo = htSHA256, PathFilter & filter = defaultPathFilter) const;

    /**
     * Preparatory part of addTextToStore().
     *
     * !!! Computation of the path should take the references given to
     * addTextToStore() into account, otherwise we have a (relatively
     * minor) security hole: a caller can register a source file with
     * bogus references.  If there are too many references, the path may
     * not be garbage collected when it has to be (not really a problem,
     * the caller could create a root anyway), or it may be garbage
     * collected when it shouldn't be (more serious).
     *
     * Hashing the references would solve this (bogus references would
     * simply yield a different store path, so other users wouldn't be
     * affected), but it has some backwards compatibility issues (the
     * hashing scheme changes), so I'm not doing that for now.
     */
    StorePath computeStorePathForText(
        std::string_view name,
        std::string_view s,
        const StorePathSet & references) const;

    /**
     * Check whether a path is valid.
     */
    bool isValidPath(const StorePath & path);

protected:

    virtual bool isValidPathUncached(const StorePath & path);

public:

    /**
     * If requested, substitute missing paths. This
     * implements nix-copy-closure's --use-substitutes
     * flag.
     */
    void substitutePaths(const StorePathSet & paths);

    /**
     * Query which of the given paths is valid. Optionally, try to
     * substitute missing paths.
     */
    virtual StorePathSet queryValidPaths(const StorePathSet & paths,
        SubstituteFlag maybeSubstitute = NoSubstitute);

    /**
     * Query the set of all valid paths. Note that for some store
     * backends, the name part of store paths may be replaced by 'x'
     * (i.e. you'll get /nix/store/<hash>-x rather than
     * /nix/store/<hash>-<name>). Use queryPathInfo() to obtain the
     * full store path. FIXME: should return a set of
     * std::variant<StorePath, HashPart> to get rid of this hack.
     */
    virtual StorePathSet queryAllValidPaths()
    { unsupported("queryAllValidPaths"); }

    constexpr static const char * MissingName = "x";

    /**
     * Query information about a valid path. It is permitted to omit
     * the name part of the store path.
     */
    ref<const ValidPathInfo> queryPathInfo(const StorePath & path);

    /**
     * Asynchronous version of queryPathInfo().
     */
    void queryPathInfo(const StorePath & path,
        Callback<ref<const ValidPathInfo>> callback) noexcept;

    /**
     * Query the information about a realisation.
     */
    std::shared_ptr<const Realisation> queryRealisation(const DrvOutput &);

    /**
     * Asynchronous version of queryRealisation().
     */
    void queryRealisation(const DrvOutput &,
        Callback<std::shared_ptr<const Realisation>> callback) noexcept;


    /**
     * Check whether the given valid path info is sufficiently attested, by
     * either being signed by a trusted public key or content-addressed, in
     * order to be included in the given store.
     *
     * These same checks would be performed in addToStore, but this allows an
     * earlier failure in the case where dependencies need to be added too, but
     * the addToStore wouldn't fail until those dependencies are added. Also,
     * we don't really want to add the dependencies listed in a nar info we
     * don't trust anyyways.
     */
    virtual bool pathInfoIsUntrusted(const ValidPathInfo &)
    {
        return true;
    }

    virtual bool realisationIsUntrusted(const Realisation & )
    {
        return true;
    }

protected:

    virtual void queryPathInfoUncached(const StorePath & path,
        Callback<std::shared_ptr<const ValidPathInfo>> callback) noexcept = 0;
    virtual void queryRealisationUncached(const DrvOutput &,
        Callback<std::shared_ptr<const Realisation>> callback) noexcept = 0;

public:

    /**
     * Queries the set of incoming FS references for a store path.
     * The result is not cleared.
     */
    virtual void queryReferrers(const StorePath & path, StorePathSet & referrers)
    { unsupported("queryReferrers"); }

    /**
     * @return all currently valid derivations that have `path' as an
     * output.
     *
     * (Note that the result of `queryDeriver()' is the derivation that
     * was actually used to produce `path', which may not exist
     * anymore.)
     */
    virtual StorePathSet queryValidDerivers(const StorePath & path) { return {}; };

    /**
     * Query the outputs of the derivation denoted by `path'.
     */
    virtual StorePathSet queryDerivationOutputs(const StorePath & path);

    /**
     * Query the mapping outputName => outputPath for the given
     * derivation. All outputs are mentioned so ones mising the mapping
     * are mapped to `std::nullopt`.
     */
    virtual std::map<std::string, std::optional<StorePath>> queryPartialDerivationOutputMap(const StorePath & path);

    /**
     * Query the mapping outputName=>outputPath for the given derivation.
     * Assume every output has a mapping and throw an exception otherwise.
     */
    OutputPathMap queryDerivationOutputMap(const StorePath & path);

    /**
     * Query the full store path given the hash part of a valid store
     * path, or empty if the path doesn't exist.
     */
    virtual std::optional<StorePath> queryPathFromHashPart(const std::string & hashPart) = 0;

    /**
     * Query which of the given paths have substitutes.
     */
    virtual StorePathSet querySubstitutablePaths(const StorePathSet & paths) { return {}; };

    /**
     * Query substitute info (i.e. references, derivers and download
     * sizes) of a map of paths to their optional ca values. The info of
     * the first succeeding substituter for each path will be returned.
     * If a path does not have substitute info, it's omitted from the
     * resulting ‘infos’ map.
     */
    virtual void querySubstitutablePathInfos(const StorePathCAMap & paths,
        SubstitutablePathInfos & infos);

    /**
     * Import a path into the store.
     */
    virtual void addToStore(const ValidPathInfo & info, Source & narSource,
        RepairFlag repair = NoRepair, CheckSigsFlag checkSigs = CheckSigs) = 0;

    /**
     * A list of paths infos along with a source providing the content
     * of the associated store path
     */
    using PathsSource = std::vector<std::pair<ValidPathInfo, std::unique_ptr<Source>>>;

    /**
     * Import multiple paths into the store.
     */
    virtual void addMultipleToStore(
        Source & source,
        RepairFlag repair = NoRepair,
        CheckSigsFlag checkSigs = CheckSigs);

    virtual void addMultipleToStore(
        PathsSource & pathsToCopy,
        Activity & act,
        RepairFlag repair = NoRepair,
        CheckSigsFlag checkSigs = CheckSigs);

    /**
     * Copy the contents of a path to the store and register the
     * validity the resulting path.
     *
     * @return The resulting path is returned.
     * @param filter This function can be used to exclude files (see
     * libutil/archive.hh).
     */
    virtual StorePath addToStore(
        std::string_view name,
        const Path & srcPath,
        FileIngestionMethod method = FileIngestionMethod::Recursive,
        HashType hashAlgo = htSHA256,
        PathFilter & filter = defaultPathFilter,
        RepairFlag repair = NoRepair,
        const StorePathSet & references = StorePathSet());

    /**
     * Copy the contents of a path to the store and register the
     * validity the resulting path, using a constant amount of
     * memory.
     */
    ValidPathInfo addToStoreSlow(std::string_view name, const Path & srcPath,
        FileIngestionMethod method = FileIngestionMethod::Recursive, HashType hashAlgo = htSHA256,
        std::optional<Hash> expectedCAHash = {});

    /**
     * Like addToStore(), but the contents of the path are contained
     * in `dump', which is either a NAR serialisation (if recursive ==
     * true) or simply the contents of a regular file (if recursive ==
     * false).
     * `dump` may be drained
     *
     * \todo remove?
     */
    virtual StorePath addToStoreFromDump(Source & dump, std::string_view name,
        FileIngestionMethod method = FileIngestionMethod::Recursive, HashType hashAlgo = htSHA256, RepairFlag repair = NoRepair,
        const StorePathSet & references = StorePathSet())
    { unsupported("addToStoreFromDump"); }

    /**
     * Like addToStore, but the contents written to the output path is a
     * regular file containing the given string.
     */
    virtual StorePath addTextToStore(
        std::string_view name,
        std::string_view s,
        const StorePathSet & references,
        RepairFlag repair = NoRepair) = 0;

    /**
     * Add a mapping indicating that `deriver!outputName` maps to the output path
     * `output`.
     *
     * This is redundant for known-input-addressed and fixed-output derivations
     * as this information is already present in the drv file, but necessary for
     * floating-ca derivations and their dependencies as there's no way to
     * retrieve this information otherwise.
     */
    virtual void registerDrvOutput(const Realisation & output)
    { unsupported("registerDrvOutput"); }
    virtual void registerDrvOutput(const Realisation & output, CheckSigsFlag checkSigs)
    { return registerDrvOutput(output); }

    /**
     * Write a NAR dump of a store path.
     */
    virtual void narFromPath(const StorePath & path, Sink & sink) = 0;

    /**
     * For each path, if it's a derivation, build it.  Building a
     * derivation means ensuring that the output paths are valid.  If
     * they are already valid, this is a no-op.  Otherwise, validity
     * can be reached in two ways.  First, if the output paths is
     * substitutable, then build the path that way.  Second, the
     * output paths can be created by running the builder, after
     * recursively building any sub-derivations. For inputs that are
     * not derivations, substitute them.
     */
    virtual void buildPaths(
        const std::vector<DerivedPath> & paths,
        BuildMode buildMode = bmNormal,
        std::shared_ptr<Store> evalStore = nullptr);

    /**
     * Like buildPaths(), but return a vector of \ref BuildResult
     * BuildResults corresponding to each element in paths. Note that in
     * case of a build/substitution error, this function won't throw an
     * exception, but return a BuildResult containing an error message.
     */
    virtual std::vector<BuildResult> buildPathsWithResults(
        const std::vector<DerivedPath> & paths,
        BuildMode buildMode = bmNormal,
        std::shared_ptr<Store> evalStore = nullptr);

    /**
     * Build a single non-materialized derivation (i.e. not from an
     * on-disk .drv file).
     *
     * @param drvPath This is used to deduplicate worker goals so it is
     * imperative that is correct. That said, it doesn't literally need
     * to be store path that would be calculated from writing this
     * derivation to the store: it is OK if it instead is that of a
     * Derivation which would resolve to this (by taking the outputs of
     * it's input derivations and adding them as input sources) such
     * that the build time referenceable-paths are the same.
     *
     * In the input-addressed case, we usually *do* use an "original"
     * unresolved derivations's path, as that is what will be used in the
     * buildPaths case. Also, the input-addressed output paths are verified
     * only by that contents of that specific unresolved derivation, so it is
     * nice to keep that information around so if the original derivation is
     * ever obtained later, it can be verified whether the trusted user in fact
     * used the proper output path.
     *
     * In the content-addressed case, we want to always use the resolved
     * drv path calculated from the provided derivation. This serves two
     * purposes:
     *
     *   - It keeps the operation trustless, by ruling out a maliciously
     *     invalid drv path corresponding to a non-resolution-equivalent
     *     derivation.
     *
     *   - For the floating case in particular, it ensures that the derivation
     *     to output mapping respects the resolution equivalence relation, so
     *     one cannot choose different resolution-equivalent derivations to
     *     subvert dependency coherence (i.e. the property that one doesn't end
     *     up with multiple different versions of dependencies without
     *     explicitly choosing to allow it).
     */
    virtual BuildResult buildDerivation(const StorePath & drvPath, const BasicDerivation & drv,
        BuildMode buildMode = bmNormal);

    /**
     * Ensure that a path is valid.  If it is not currently valid, it
     * may be made valid by running a substitute (if defined for the
     * path).
     */
    virtual void ensurePath(const StorePath & path);

    /**
     * Add a store path as a temporary root of the garbage collector.
     * The root disappears as soon as we exit.
     */
    virtual void addTempRoot(const StorePath & path)
    { debug("not creating temporary root, store doesn't support GC"); }

    /**
     * @return a string representing information about the path that
     * can be loaded into the database using `nix-store --load-db' or
     * `nix-store --register-validity'.
     */
    std::string makeValidityRegistration(const StorePathSet & paths,
        bool showDerivers, bool showHash);

    /**
     * Write a JSON representation of store path metadata, such as the
     * hash and the references.
     *
     * @param includeImpureInfo If true, variable elements such as the
     * registration time are included.
     *
     * @param showClosureSize If true, the closure size of each path is
     * included.
     */
    nlohmann::json pathInfoToJSON(const StorePathSet & storePaths,
        bool includeImpureInfo, bool showClosureSize,
        Base hashBase = Base32,
        AllowInvalidFlag allowInvalid = DisallowInvalid);

    /**
     * @return the size of the closure of the specified path, that is,
     * the sum of the size of the NAR serialisation of each path in the
     * closure.
     */
    std::pair<uint64_t, uint64_t> getClosureSize(const StorePath & storePath);

    /**
     * Optimise the disk space usage of the Nix store by hard-linking files
     * with the same contents.
     */
    virtual void optimiseStore() { };

    /**
     * Check the integrity of the Nix store.
     *
     * @return true if errors remain.
     */
    virtual bool verifyStore(bool checkContents, RepairFlag repair = NoRepair) { return false; };

    /**
     * @return An object to access files in the Nix store.
     */
    virtual ref<FSAccessor> getFSAccessor()
    { unsupported("getFSAccessor"); }

    /**
     * Repair the contents of the given path by redownloading it using
     * a substituter (if available).
     */
    virtual void repairPath(const StorePath & path)
    { unsupported("repairPath"); }

    /**
     * Add signatures to the specified store path. The signatures are
     * not verified.
     */
    virtual void addSignatures(const StorePath & storePath, const StringSet & sigs)
    { unsupported("addSignatures"); }

    /* Utility functions. */

    /**
     * Read a derivation, after ensuring its existence through
     * ensurePath().
     */
    Derivation derivationFromPath(const StorePath & drvPath);

    /**
     * Read a derivation (which must already be valid).
     */
    Derivation readDerivation(const StorePath & drvPath);

    /**
     * Read a derivation from a potentially invalid path.
     */
    Derivation readInvalidDerivation(const StorePath & drvPath);

    /**
     * @param [out] out Place in here the set of all store paths in the
     * file system closure of `storePath'; that is, all paths than can
     * be directly or indirectly reached from it. `out' is not cleared.
     *
     * @param flipDirection If true, the set of paths that can reach
     * `storePath' is returned; that is, the closures under the
     * `referrers' relation instead of the `references' relation is
     * returned.
     */
    virtual void computeFSClosure(const StorePathSet & paths,
        StorePathSet & out, bool flipDirection = false,
        bool includeOutputs = false, bool includeDerivers = false);

    void computeFSClosure(const StorePath & path,
        StorePathSet & out, bool flipDirection = false,
        bool includeOutputs = false, bool includeDerivers = false);

    /**
     * Given a set of paths that are to be built, return the set of
     * derivations that will be built, and the set of output paths that
     * will be substituted.
     */
    virtual void queryMissing(const std::vector<DerivedPath> & targets,
        StorePathSet & willBuild, StorePathSet & willSubstitute, StorePathSet & unknown,
        uint64_t & downloadSize, uint64_t & narSize);

    /**
     * Sort a set of paths topologically under the references
     * relation.  If p refers to q, then p precedes q in this list.
     */
    StorePaths topoSortPaths(const StorePathSet & paths);

    /**
     * Export multiple paths in the format expected by ‘nix-store
     * --import’.
     */
    void exportPaths(const StorePathSet & paths, Sink & sink);

    void exportPath(const StorePath & path, Sink & sink);

    /**
     * Import a sequence of NAR dumps created by exportPaths() into the
     * Nix store. Optionally, the contents of the NARs are preloaded
     * into the specified FS accessor to speed up subsequent access.
     */
    StorePaths importPaths(Source & source, CheckSigsFlag checkSigs = CheckSigs);

    struct Stats
    {
        std::atomic<uint64_t> narInfoRead{0};
        std::atomic<uint64_t> narInfoReadAverted{0};
        std::atomic<uint64_t> narInfoMissing{0};
        std::atomic<uint64_t> narInfoWrite{0};
        std::atomic<uint64_t> pathInfoCacheSize{0};
        std::atomic<uint64_t> narRead{0};
        std::atomic<uint64_t> narReadBytes{0};
        std::atomic<uint64_t> narReadCompressedBytes{0};
        std::atomic<uint64_t> narWrite{0};
        std::atomic<uint64_t> narWriteAverted{0};
        std::atomic<uint64_t> narWriteBytes{0};
        std::atomic<uint64_t> narWriteCompressedBytes{0};
        std::atomic<uint64_t> narWriteCompressionTimeMs{0};
    };

    const Stats & getStats();

    /**
     * Computes the full closure of of a set of store-paths for e.g.
     * derivations that need this information for `exportReferencesGraph`.
     */
    StorePathSet exportReferences(const StorePathSet & storePaths, const StorePathSet & inputPaths);

    /**
     * Given a store path, return the realisation actually used in the realisation of this path:
     * - If the path is a content-addressed derivation, try to resolve it
     * - Otherwise, find one of its derivers
     */
    std::optional<StorePath> getBuildDerivationPath(const StorePath &);

    /**
     * Hack to allow long-running processes like hydra-queue-runner to
     * occasionally flush their path info cache.
     */
    void clearPathInfoCache()
    {
        state.lock()->pathInfoCache.clear();
    }

    /**
     * Establish a connection to the store, for store types that have
     * a notion of connection. Otherwise this is a no-op.
     */
    virtual void connect() { };

    /**
     * Get the protocol version of this store or it's connection.
     */
    virtual unsigned int getProtocol()
    {
        return 0;
    };

    /**
     * @return/ whether store trusts *us*.
     *
     * `std::nullopt` means we do not know.
     *
     * @note This is the opposite of the StoreConfig::isTrusted
     * store setting. That is about whether *we* trust the store.
     */
    virtual std::optional<TrustedFlag> isTrustedClient() = 0;


    virtual Path toRealPath(const Path & storePath)
    {
        return storePath;
    }

    Path toRealPath(const StorePath & storePath)
    {
        return toRealPath(printStorePath(storePath));
    }

    /**
     * Synchronises the options of the client with those of the daemon
     * (a no-op when there’s no daemon)
     */
    virtual void setOptions() { }

    virtual std::optional<std::string> getVersion() { return {}; }

protected:

    Stats stats;

    /**
     * Helper for methods that are not unsupported: this is used for
     * default definitions for virtual methods that are meant to be overriden.
     *
     * \todo Using this should be a last resort. It is better to make
     * the method "virtual pure" and/or move it to a subclass.
     */
    [[noreturn]] void unsupported(const std::string & op)
    {
        throw Unsupported("operation '%s' is not supported by store '%s'", op, getUri());
    }

};


/**
 * Copy a path from one store to another.
 */
void copyStorePath(
    Store & srcStore,
    Store & dstStore,
    const StorePath & storePath,
    RepairFlag repair = NoRepair,
    CheckSigsFlag checkSigs = CheckSigs);


<<<<<<< HEAD
/* copyStorePath wrapped to be used with `copyPaths`. */
void copyStorePathAdapter(Store & srcStore, Store & dstStore,
    const ValidPathInfo & info, RepairFlag repair = NoRepair, CheckSigsFlag checkSigs = CheckSigs);

/* The more liberal alternative to `copyStorePathAdapter`, useful for remote
   stores that do not trust us. */
void copyOrBuildStorePath(Store & srcStore, Store & dstStore,
    const ValidPathInfo & info, RepairFlag repair = NoRepair, CheckSigsFlag checkSigs = CheckSigs);

/* Copy store paths from one store to another. The paths may be copied
   in parallel. They are copied in a topologically sorted order (i.e.
   if A is a reference of B, then A is copied before B), but the set
   of store paths is not automatically closed; use copyClosure() for
   that. Returns a map of what each path was copied to the dstStore
   as.

   The `copyStorePathImpl` parameter allows doing something other than just
   copying. For example, this is used with the build hook to allow the other
   side to build dependencies we don't have permission to copy. This behavior
   isn't just the default that way `nix copy` etc. still can be relied upon to
   not build anything. */
=======
/**
 * Copy store paths from one store to another. The paths may be copied
 * in parallel. They are copied in a topologically sorted order (i.e. if
 * A is a reference of B, then A is copied before B), but the set of
 * store paths is not automatically closed; use copyClosure() for that.
 *
 * @return a map of what each path was copied to the dstStore as.
 */
>>>>>>> 81dfc2b0
std::map<StorePath, StorePath> copyPaths(
    Store & srcStore, Store & dstStore,
    const RealisedPath::Set &,
    RepairFlag repair = NoRepair,
    CheckSigsFlag checkSigs = CheckSigs,
    SubstituteFlag substitute = NoSubstitute,
    std::function<void(Store &, Store &, const ValidPathInfo &, RepairFlag, CheckSigsFlag)> copyStorePathImpl = copyStorePathAdapter);

std::map<StorePath, StorePath> copyPaths(
    Store & srcStore, Store & dstStore,
    const StorePathSet & paths,
    RepairFlag repair = NoRepair,
    CheckSigsFlag checkSigs = CheckSigs,
    SubstituteFlag substitute = NoSubstitute,
    std::function<void(Store &, Store &, const ValidPathInfo &, RepairFlag, CheckSigsFlag)> copyStorePathImpl = copyStorePathAdapter);

/**
 * Copy the closure of `paths` from `srcStore` to `dstStore`.
 */
void copyClosure(
    Store & srcStore, Store & dstStore,
    const RealisedPath::Set & paths,
    RepairFlag repair = NoRepair,
    CheckSigsFlag checkSigs = CheckSigs,
    SubstituteFlag substitute = NoSubstitute);

void copyClosure(
    Store & srcStore, Store & dstStore,
    const StorePathSet & paths,
    RepairFlag repair = NoRepair,
    CheckSigsFlag checkSigs = CheckSigs,
    SubstituteFlag substitute = NoSubstitute);

/**
 * Remove the temporary roots file for this process.  Any temporary
 * root becomes garbage after this point unless it has been registered
 * as a (permanent) root.
 */
void removeTempRoots();


/**
 * Resolve the derived path completely, failing if any derivation output
 * is unknown.
 */
OutputPathMap resolveDerivedPath(Store &, const DerivedPath::Built &, Store * evalStore = nullptr);


/**
 * @return a Store object to access the Nix store denoted by
 * ‘uri’ (slight misnomer...).
 *
 * @param uri Supported values are:
 *
 * - ‘local’: The Nix store in /nix/store and database in
 *   /nix/var/nix/db, accessed directly.
 *
 * - ‘daemon’: The Nix store accessed via a Unix domain socket
 *   connection to nix-daemon.
 *
 * - ‘unix://<path>’: The Nix store accessed via a Unix domain socket
 *   connection to nix-daemon, with the socket located at <path>.
 *
 * - ‘auto’ or ‘’: Equivalent to ‘local’ or ‘daemon’ depending on
 *   whether the user has write access to the local Nix
 *   store/database.
 *
 * - ‘file://<path>’: A binary cache stored in <path>.
 *
 * - ‘https://<path>’: A binary cache accessed via HTTP.
 *
 * - ‘s3://<path>’: A writable binary cache stored on Amazon's Simple
 *   Storage Service.
 *
 * - ‘ssh://[user@]<host>’: A remote Nix store accessed by running
 *   ‘nix-store --serve’ via SSH.
 *
 * You can pass parameters to the store implementation by appending
 * ‘?key=value&key=value&...’ to the URI.
 */
ref<Store> openStore(const std::string & uri = settings.storeUri.get(),
    const Store::Params & extraParams = Store::Params());


/**
 * @return the default substituter stores, defined by the
 * ‘substituters’ option and various legacy options.
 */
std::list<ref<Store>> getDefaultSubstituters();

struct StoreFactory
{
    std::set<std::string> uriSchemes;
    std::function<std::shared_ptr<Store> (const std::string & scheme, const std::string & uri, const Store::Params & params)> create;
    std::function<std::shared_ptr<StoreConfig> ()> getConfig;
};

struct Implementations
{
    static std::vector<StoreFactory> * registered;

    template<typename T, typename TConfig>
    static void add()
    {
        if (!registered) registered = new std::vector<StoreFactory>();
        StoreFactory factory{
            .uriSchemes = T::uriSchemes(),
            .create =
                ([](const std::string & scheme, const std::string & uri, const Store::Params & params)
                 -> std::shared_ptr<Store>
                 { return std::make_shared<T>(scheme, uri, params); }),
            .getConfig =
                ([]()
                 -> std::shared_ptr<StoreConfig>
                 { return std::make_shared<TConfig>(StringMap({})); })
        };
        registered->push_back(factory);
    }
};

template<typename T, typename TConfig>
struct RegisterStoreImplementation
{
    RegisterStoreImplementation()
    {
        Implementations::add<T, TConfig>();
    }
};


/**
 * Display a set of paths in human-readable form (i.e., between quotes
 * and separated by commas).
 */
std::string showPaths(const PathSet & paths);


std::optional<ValidPathInfo> decodeValidPathInfo(
    const Store & store,
    std::istream & str,
    std::optional<HashResult> hashGiven = std::nullopt);

/**
 * Split URI into protocol+hierarchy part and its parameter set.
 */
std::pair<std::string, Store::Params> splitUriAndParams(const std::string & uri);

std::optional<ContentAddress> getDerivationCA(const BasicDerivation & drv);

std::map<DrvOutput, StorePath> drvOutputReferences(
    Store & store,
    const Derivation & drv,
    const StorePath & outputPath);

}<|MERGE_RESOLUTION|>--- conflicted
+++ resolved
@@ -125,11 +125,6 @@
     const Setting<int> pathInfoCacheSize{this, 65536, "path-info-cache-size",
         "Size of the in-memory store path metadata cache."};
 
-<<<<<<< HEAD
-    const Setting<bool> isTrusted{this, false, "trusted", "whether paths from this store can be used as substitutes even when they lack trusted signatures. Compare \"trusting\""};
-
-    Setting<bool> isTrusting{this, true, "trusting", "whether (we think) paths can be added to this store even when they lack trusted signatures. Compare \"trusted\""};
-=======
     const Setting<bool> isTrusted{this, false, "trusted",
         R"(
           Whether paths from this store can be used as substitutes
@@ -137,7 +132,6 @@
           [`trusted-public-keys`](@docroot@/command-ref/conf-file.md#conf-trusted-public-keys)
           setting.
         )"};
->>>>>>> 81dfc2b0
 
     Setting<int> priority{this, 0, "priority",
         R"(
@@ -881,29 +875,6 @@
     CheckSigsFlag checkSigs = CheckSigs);
 
 
-<<<<<<< HEAD
-/* copyStorePath wrapped to be used with `copyPaths`. */
-void copyStorePathAdapter(Store & srcStore, Store & dstStore,
-    const ValidPathInfo & info, RepairFlag repair = NoRepair, CheckSigsFlag checkSigs = CheckSigs);
-
-/* The more liberal alternative to `copyStorePathAdapter`, useful for remote
-   stores that do not trust us. */
-void copyOrBuildStorePath(Store & srcStore, Store & dstStore,
-    const ValidPathInfo & info, RepairFlag repair = NoRepair, CheckSigsFlag checkSigs = CheckSigs);
-
-/* Copy store paths from one store to another. The paths may be copied
-   in parallel. They are copied in a topologically sorted order (i.e.
-   if A is a reference of B, then A is copied before B), but the set
-   of store paths is not automatically closed; use copyClosure() for
-   that. Returns a map of what each path was copied to the dstStore
-   as.
-
-   The `copyStorePathImpl` parameter allows doing something other than just
-   copying. For example, this is used with the build hook to allow the other
-   side to build dependencies we don't have permission to copy. This behavior
-   isn't just the default that way `nix copy` etc. still can be relied upon to
-   not build anything. */
-=======
 /**
  * Copy store paths from one store to another. The paths may be copied
  * in parallel. They are copied in a topologically sorted order (i.e. if
@@ -912,22 +883,19 @@
  *
  * @return a map of what each path was copied to the dstStore as.
  */
->>>>>>> 81dfc2b0
 std::map<StorePath, StorePath> copyPaths(
     Store & srcStore, Store & dstStore,
     const RealisedPath::Set &,
     RepairFlag repair = NoRepair,
     CheckSigsFlag checkSigs = CheckSigs,
-    SubstituteFlag substitute = NoSubstitute,
-    std::function<void(Store &, Store &, const ValidPathInfo &, RepairFlag, CheckSigsFlag)> copyStorePathImpl = copyStorePathAdapter);
+    SubstituteFlag substitute = NoSubstitute);
 
 std::map<StorePath, StorePath> copyPaths(
     Store & srcStore, Store & dstStore,
     const StorePathSet & paths,
     RepairFlag repair = NoRepair,
     CheckSigsFlag checkSigs = CheckSigs,
-    SubstituteFlag substitute = NoSubstitute,
-    std::function<void(Store &, Store &, const ValidPathInfo &, RepairFlag, CheckSigsFlag)> copyStorePathImpl = copyStorePathAdapter);
+    SubstituteFlag substitute = NoSubstitute);
 
 /**
  * Copy the closure of `paths` from `srcStore` to `dstStore`.
