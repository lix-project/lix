#include "local-derivation-goal.hh"
#include "gc-store.hh"
#include "hook-instance.hh"
#include "worker.hh"
#include "builtins.hh"
#include "builtins/buildenv.hh"
#include "references.hh"
#include "finally.hh"
#include "util.hh"
#include "archive.hh"
#include "json.hh"
#include "compression.hh"
#include "daemon.hh"
#include "worker-protocol.hh"
#include "topo-sort.hh"
#include "callback.hh"

#include <regex>
#include <queue>

#include <sys/un.h>
#include <fcntl.h>
#include <termios.h>
#include <unistd.h>
#include <sys/mman.h>
#include <sys/utsname.h>
#include <sys/resource.h>
#include <sys/socket.h>

#if HAVE_STATVFS
#include <sys/statvfs.h>
#endif

/* Includes required for chroot support. */
#if __linux__
#include <sys/ioctl.h>
#include <net/if.h>
#include <netinet/ip.h>
#include <sys/personality.h>
#include <sys/mman.h>
#include <sched.h>
#include <sys/param.h>
#include <sys/mount.h>
#include <sys/syscall.h>
#if HAVE_SECCOMP
#include <seccomp.h>
#endif
#define pivot_root(new_root, put_old) (syscall(SYS_pivot_root, new_root, put_old))
#endif

#if __APPLE__
#include <spawn.h>
#include <sys/sysctl.h>
#endif

#include <pwd.h>
#include <grp.h>

#include <nlohmann/json.hpp>

namespace nix {

void handleDiffHook(
    uid_t uid, uid_t gid,
    const Path & tryA, const Path & tryB,
    const Path & drvPath, const Path & tmpDir)
{
    auto diffHook = settings.diffHook;
    if (diffHook != "" && settings.runDiffHook) {
        try {
            auto diffRes = runProgram(RunOptions {
                .program = diffHook,
                .searchPath = true,
                .args = {tryA, tryB, drvPath, tmpDir},
                .uid = uid,
                .gid = gid,
                .chdir = "/"
            });
            if (!statusOk(diffRes.first))
                throw ExecError(diffRes.first,
                    "diff-hook program '%1%' %2%",
                    diffHook,
                    statusToString(diffRes.first));

            if (diffRes.second != "")
                printError(chomp(diffRes.second));
        } catch (Error & error) {
            ErrorInfo ei = error.info();
            // FIXME: wrap errors.
            ei.msg = hintfmt("diff hook execution failed: %s", ei.msg.str());
            logError(ei);
        }
    }
}

const Path LocalDerivationGoal::homeDir = "/homeless-shelter";


LocalDerivationGoal::~LocalDerivationGoal()
{
    /* Careful: we should never ever throw an exception from a
       destructor. */
    try { deleteTmpDir(false); } catch (...) { ignoreException(); }
    try { killChild(); } catch (...) { ignoreException(); }
    try { stopDaemon(); } catch (...) { ignoreException(); }
}


inline bool LocalDerivationGoal::needsHashRewrite()
{
#if __linux__
    return !useChroot;
#else
    /* Darwin requires hash rewriting even when sandboxing is enabled. */
    return true;
#endif
}


LocalStore & LocalDerivationGoal::getLocalStore()
{
    auto p = dynamic_cast<LocalStore *>(&worker.store);
    assert(p);
    return *p;
}


void LocalDerivationGoal::killChild()
{
    if (pid != -1) {
        worker.childTerminated(this);

        if (buildUser) {
            /* If we're using a build user, then there is a tricky
               race condition: if we kill the build user before the
               child has done its setuid() to the build user uid, then
               it won't be killed, and we'll potentially lock up in
               pid.wait().  So also send a conventional kill to the
               child. */
            ::kill(-pid, SIGKILL); /* ignore the result */
            buildUser->kill();
            pid.wait();
        } else
            pid.kill();

        assert(pid == -1);
    }

    DerivationGoal::killChild();
}


void LocalDerivationGoal::tryLocalBuild() {
    unsigned int curBuilds = worker.getNrLocalBuilds();
    if (curBuilds >= settings.maxBuildJobs) {
        state = &DerivationGoal::tryToBuild;
        worker.waitForBuildSlot(shared_from_this());
        outputLocks.unlock();
        return;
    }

    /* If `build-users-group' is not empty, then we have to build as
       one of the members of that group. */
    if (settings.buildUsersGroup != "" && getuid() == 0) {
#if defined(__linux__) || defined(__APPLE__)
        if (!buildUser) buildUser = std::make_unique<UserLock>();

        if (buildUser->findFreeUser()) {
            /* Make sure that no other processes are executing under this
               uid. */
            buildUser->kill();
        } else {
            if (!actLock)
                actLock = std::make_unique<Activity>(*logger, lvlWarn, actBuildWaiting,
                    fmt("waiting for UID to build '%s'", yellowtxt(worker.store.printStorePath(drvPath))));
            worker.waitForAWhile(shared_from_this());
            return;
        }
#else
        /* Don't know how to block the creation of setuid/setgid
           binaries on this platform. */
        throw Error("build users are not supported on this platform for security reasons");
#endif
    }

    actLock.reset();

    try {

        /* Okay, we have to build. */
        startBuilder();

    } catch (BuildError & e) {
        outputLocks.unlock();
        buildUser.reset();
        worker.permanentFailure = true;
        done(BuildResult::InputRejected, {}, e);
        return;
    }

    /* This state will be reached when we get EOF on the child's
       log pipe. */
    state = &DerivationGoal::buildDone;

    started();
}

static void chmod_(const Path & path, mode_t mode)
{
    if (chmod(path.c_str(), mode) == -1)
        throw SysError("setting permissions on '%s'", path);
}


/* Move/rename path 'src' to 'dst'. Temporarily make 'src' writable if
   it's a directory and we're not root (to be able to update the
   directory's parent link ".."). */
static void movePath(const Path & src, const Path & dst)
{
    auto st = lstat(src);

    bool changePerm = (geteuid() && S_ISDIR(st.st_mode) && !(st.st_mode & S_IWUSR));

    if (changePerm)
        chmod_(src, st.st_mode | S_IWUSR);

    if (rename(src.c_str(), dst.c_str()))
        throw SysError("renaming '%1%' to '%2%'", src, dst);

    if (changePerm)
        chmod_(dst, st.st_mode);
}


extern void replaceValidPath(const Path & storePath, const Path & tmpPath);


int LocalDerivationGoal::getChildStatus()
{
    return hook ? DerivationGoal::getChildStatus() : pid.kill();
}

void LocalDerivationGoal::closeReadPipes()
{
    if (hook) {
        DerivationGoal::closeReadPipes();
    } else
        builderOut.readSide = -1;
}


void LocalDerivationGoal::cleanupHookFinally()
{
    /* Release the build user at the end of this function. We don't do
       it right away because we don't want another build grabbing this
       uid and then messing around with our output. */
    buildUser.reset();
}


void LocalDerivationGoal::cleanupPreChildKill()
{
    sandboxMountNamespace = -1;
    sandboxUserNamespace = -1;
}


void LocalDerivationGoal::cleanupPostChildKill()
{
    /* When running under a build user, make sure that all processes
       running under that uid are gone.  This is to prevent a
       malicious user from leaving behind a process that keeps files
       open and modifies them after they have been chown'ed to
       root. */
    if (buildUser) buildUser->kill();

    /* Terminate the recursive Nix daemon. */
    stopDaemon();
}


bool LocalDerivationGoal::cleanupDecideWhetherDiskFull()
{
    bool diskFull = false;

    /* Heuristically check whether the build failure may have
       been caused by a disk full condition.  We have no way
       of knowing whether the build actually got an ENOSPC.
       So instead, check if the disk is (nearly) full now.  If
       so, we don't mark this build as a permanent failure. */
#if HAVE_STATVFS
    {
        auto & localStore = getLocalStore();
        uint64_t required = 8ULL * 1024 * 1024; // FIXME: make configurable
        struct statvfs st;
        if (statvfs(localStore.realStoreDir.get().c_str(), &st) == 0 &&
            (uint64_t) st.f_bavail * st.f_bsize < required)
            diskFull = true;
        if (statvfs(tmpDir.c_str(), &st) == 0 &&
            (uint64_t) st.f_bavail * st.f_bsize < required)
            diskFull = true;
    }
#endif

    deleteTmpDir(false);

    /* Move paths out of the chroot for easier debugging of
       build failures. */
    if (useChroot && buildMode == bmNormal)
        for (auto & [_, status] : initialOutputs) {
            if (!status.known) continue;
            if (buildMode != bmCheck && status.known->isValid()) continue;
            auto p = worker.store.printStorePath(status.known->path);
            if (pathExists(chrootRootDir + p))
                rename((chrootRootDir + p).c_str(), p.c_str());
        }

    return diskFull;
}


void LocalDerivationGoal::cleanupPostOutputsRegisteredModeCheck()
{
    deleteTmpDir(true);
}


void LocalDerivationGoal::cleanupPostOutputsRegisteredModeNonCheck()
{
    /* Delete unused redirected outputs (when doing hash rewriting). */
    for (auto & i : redirectedOutputs)
        deletePath(worker.store.Store::toRealPath(i.second));

    /* Delete the chroot (if we were using one). */
    autoDelChroot.reset(); /* this runs the destructor */

    cleanupPostOutputsRegisteredModeCheck();
}


int childEntry(void * arg)
{
    ((LocalDerivationGoal *) arg)->runChild();
    return 1;
}

#if __linux__
static void linkOrCopy(const Path & from, const Path & to)
{
    if (link(from.c_str(), to.c_str()) == -1) {
        /* Hard-linking fails if we exceed the maximum link count on a
           file (e.g. 32000 of ext3), which is quite possible after a
           'nix-store --optimise'. FIXME: actually, why don't we just
           bind-mount in this case?

           It can also fail with EPERM in BeegFS v7 and earlier versions
           which don't allow hard-links to other directories */
        if (errno != EMLINK && errno != EPERM)
            throw SysError("linking '%s' to '%s'", to, from);
        copyPath(from, to);
    }
}
#endif


void LocalDerivationGoal::startBuilder()
{
    /* Right platform? */
    if (!parsedDrv->canBuildLocally(worker.store))
        throw Error("a '%s' with features {%s} is required to build '%s', but I am a '%s' with features {%s}",
            drv->platform,
            concatStringsSep(", ", parsedDrv->getRequiredSystemFeatures()),
            worker.store.printStorePath(drvPath),
            settings.thisSystem,
            concatStringsSep<StringSet>(", ", worker.store.systemFeatures));

#if __APPLE__
    additionalSandboxProfile = parsedDrv->getStringAttr("__sandboxProfile").value_or("");
#endif

    /* Are we doing a chroot build? */
    {
        auto noChroot = parsedDrv->getBoolAttr("__noChroot");
        if (settings.sandboxMode == smEnabled) {
            if (noChroot)
                throw Error("derivation '%s' has '__noChroot' set, "
                    "but that's not allowed when 'sandbox' is 'true'", worker.store.printStorePath(drvPath));
#if __APPLE__
            if (additionalSandboxProfile != "")
                throw Error("derivation '%s' specifies a sandbox profile, "
                    "but this is only allowed when 'sandbox' is 'relaxed'", worker.store.printStorePath(drvPath));
#endif
            useChroot = true;
        }
        else if (settings.sandboxMode == smDisabled)
            useChroot = false;
        else if (settings.sandboxMode == smRelaxed)
            useChroot = !(derivationType.isImpure()) && !noChroot;
    }

    auto & localStore = getLocalStore();
    if (localStore.storeDir != localStore.realStoreDir.get()) {
        #if __linux__
            useChroot = true;
        #else
            throw Error("building using a diverted store is not supported on this platform");
        #endif
    }

    /* Create a temporary directory where the build will take
       place. */
    tmpDir = createTempDir("", "nix-build-" + std::string(drvPath.name()), false, false, 0700);

    chownToBuilder(tmpDir);

    for (auto & [outputName, status] : initialOutputs) {
        /* Set scratch path we'll actually use during the build.

           If we're not doing a chroot build, but we have some valid
           output paths.  Since we can't just overwrite or delete
           them, we have to do hash rewriting: i.e. in the
           environment/arguments passed to the build, we replace the
           hashes of the valid outputs with unique dummy strings;
           after the build, we discard the redirected outputs
           corresponding to the valid outputs, and rewrite the
           contents of the new outputs to replace the dummy strings
           with the actual hashes. */
        auto scratchPath =
            !status.known
                ? makeFallbackPath(outputName)
            : !needsHashRewrite()
                /* Can always use original path in sandbox */
                ? status.known->path
            : !status.known->isPresent()
                /* If path doesn't yet exist can just use it */
                ? status.known->path
            : buildMode != bmRepair && !status.known->isValid()
                /* If we aren't repairing we'll delete a corrupted path, so we
                   can use original path */
                ? status.known->path
            :   /* If we are repairing or the path is totally valid, we'll need
                   to use a temporary path */
                makeFallbackPath(status.known->path);
        scratchOutputs.insert_or_assign(outputName, scratchPath);

        /* Substitute output placeholders with the scratch output paths.
           We'll use during the build. */
        inputRewrites[hashPlaceholder(outputName)] = worker.store.printStorePath(scratchPath);

        /* Additional tasks if we know the final path a priori. */
        if (!status.known) continue;
        auto fixedFinalPath = status.known->path;

        /* Additional tasks if the final and scratch are both known and
           differ. */
        if (fixedFinalPath == scratchPath) continue;

        /* Ensure scratch path is ours to use. */
        deletePath(worker.store.printStorePath(scratchPath));

        /* Rewrite and unrewrite paths */
        {
            std::string h1 { fixedFinalPath.hashPart() };
            std::string h2 { scratchPath.hashPart() };
            inputRewrites[h1] = h2;
        }

        redirectedOutputs.insert_or_assign(std::move(fixedFinalPath), std::move(scratchPath));
    }

    /* Construct the environment passed to the builder. */
    initEnv();

    writeStructuredAttrs();

    /* Handle exportReferencesGraph(), if set. */
    if (!parsedDrv->getStructuredAttrs()) {
        /* The `exportReferencesGraph' feature allows the references graph
           to be passed to a builder.  This attribute should be a list of
           pairs [name1 path1 name2 path2 ...].  The references graph of
           each `pathN' will be stored in a text file `nameN' in the
           temporary build directory.  The text files have the format used
           by `nix-store --register-validity'.  However, the deriver
           fields are left empty. */
        auto s = get(drv->env, "exportReferencesGraph").value_or("");
        Strings ss = tokenizeString<Strings>(s);
        if (ss.size() % 2 != 0)
            throw BuildError("odd number of tokens in 'exportReferencesGraph': '%1%'", s);
        for (Strings::iterator i = ss.begin(); i != ss.end(); ) {
            auto fileName = *i++;
            static std::regex regex("[A-Za-z_][A-Za-z0-9_.-]*");
            if (!std::regex_match(fileName, regex))
                throw Error("invalid file name '%s' in 'exportReferencesGraph'", fileName);

            auto storePathS = *i++;
            if (!worker.store.isInStore(storePathS))
                throw BuildError("'exportReferencesGraph' contains a non-store path '%1%'", storePathS);
            auto storePath = worker.store.toStorePath(storePathS).first;

            /* Write closure info to <fileName>. */
            writeFile(tmpDir + "/" + fileName,
                worker.store.makeValidityRegistration(
                    worker.store.exportReferences({storePath}, inputPaths), false, false));
        }
    }

    if (useChroot) {

        /* Allow a user-configurable set of directories from the
           host file system. */
        dirsInChroot.clear();

        for (auto i : settings.sandboxPaths.get()) {
            if (i.empty()) continue;
            bool optional = false;
            if (i[i.size() - 1] == '?') {
                optional = true;
                i.pop_back();
            }
            size_t p = i.find('=');
            if (p == std::string::npos)
                dirsInChroot[i] = {i, optional};
            else
                dirsInChroot[i.substr(0, p)] = {i.substr(p + 1), optional};
        }
        dirsInChroot[tmpDirInSandbox] = tmpDir;

        /* Add the closure of store paths to the chroot. */
        StorePathSet closure;
        for (auto & i : dirsInChroot)
            try {
                if (worker.store.isInStore(i.second.source))
                    worker.store.computeFSClosure(worker.store.toStorePath(i.second.source).first, closure);
            } catch (InvalidPath & e) {
            } catch (Error & e) {
                e.addTrace({}, "while processing 'sandbox-paths'");
                throw;
            }
        for (auto & i : closure) {
            auto p = worker.store.printStorePath(i);
            dirsInChroot.insert_or_assign(p, p);
        }

        PathSet allowedPaths = settings.allowedImpureHostPrefixes;

        /* This works like the above, except on a per-derivation level */
        auto impurePaths = parsedDrv->getStringsAttr("__impureHostDeps").value_or(Strings());

        for (auto & i : impurePaths) {
            bool found = false;
            /* Note: we're not resolving symlinks here to prevent
               giving a non-root user info about inaccessible
               files. */
            Path canonI = canonPath(i);
            /* If only we had a trie to do this more efficiently :) luckily, these are generally going to be pretty small */
            for (auto & a : allowedPaths) {
                Path canonA = canonPath(a);
                if (canonI == canonA || isInDir(canonI, canonA)) {
                    found = true;
                    break;
                }
            }
            if (!found)
                throw Error("derivation '%s' requested impure path '%s', but it was not in allowed-impure-host-deps",
                    worker.store.printStorePath(drvPath), i);

            /* Allow files in __impureHostDeps to be missing; e.g.
               macOS 11+ has no /usr/lib/libSystem*.dylib */
            dirsInChroot[i] = {i, true};
        }

#if __linux__
        /* Create a temporary directory in which we set up the chroot
           environment using bind-mounts.  We put it in the Nix store
           to ensure that we can create hard-links to non-directory
           inputs in the fake Nix store in the chroot (see below). */
        chrootRootDir = worker.store.Store::toRealPath(drvPath) + ".chroot";
        deletePath(chrootRootDir);

        /* Clean up the chroot directory automatically. */
        autoDelChroot = std::make_shared<AutoDelete>(chrootRootDir);

        printMsg(lvlChatty, format("setting up chroot environment in '%1%'") % chrootRootDir);

        if (mkdir(chrootRootDir.c_str(), 0750) == -1)
            throw SysError("cannot create '%1%'", chrootRootDir);

        if (buildUser && chown(chrootRootDir.c_str(), 0, buildUser->getGID()) == -1)
            throw SysError("cannot change ownership of '%1%'", chrootRootDir);

        /* Create a writable /tmp in the chroot.  Many builders need
           this.  (Of course they should really respect $TMPDIR
           instead.) */
        Path chrootTmpDir = chrootRootDir + "/tmp";
        createDirs(chrootTmpDir);
        chmod_(chrootTmpDir, 01777);

        /* Create a /etc/passwd with entries for the build user and the
           nobody account.  The latter is kind of a hack to support
           Samba-in-QEMU. */
        createDirs(chrootRootDir + "/etc");

        /* Declare the build user's group so that programs get a consistent
           view of the system (e.g., "id -gn"). */
        writeFile(chrootRootDir + "/etc/group",
            fmt("root:x:0:\n"
                "nixbld:!:%1%:\n"
                "nogroup:x:65534:\n", sandboxGid()));

        /* Create /etc/hosts with localhost entry. */
        if (!(derivationType.isImpure()))
            writeFile(chrootRootDir + "/etc/hosts", "127.0.0.1 localhost\n::1 localhost\n");

        /* Make the closure of the inputs available in the chroot,
           rather than the whole Nix store.  This prevents any access
           to undeclared dependencies.  Directories are bind-mounted,
           while other inputs are hard-linked (since only directories
           can be bind-mounted).  !!! As an extra security
           precaution, make the fake Nix store only writable by the
           build user. */
        Path chrootStoreDir = chrootRootDir + worker.store.storeDir;
        createDirs(chrootStoreDir);
        chmod_(chrootStoreDir, 01775);

        if (buildUser && chown(chrootStoreDir.c_str(), 0, buildUser->getGID()) == -1)
            throw SysError("cannot change ownership of '%1%'", chrootStoreDir);

        for (auto & i : inputPaths) {
            auto p = worker.store.printStorePath(i);
            Path r = worker.store.toRealPath(p);
            if (S_ISDIR(lstat(r).st_mode))
                dirsInChroot.insert_or_assign(p, r);
            else
                linkOrCopy(r, chrootRootDir + p);
        }

        /* If we're repairing, checking or rebuilding part of a
           multiple-outputs derivation, it's possible that we're
           rebuilding a path that is in settings.dirsInChroot
           (typically the dependencies of /bin/sh).  Throw them
           out. */
        for (auto & i : drv->outputsAndOptPaths(worker.store)) {
            /* If the name isn't known a priori (i.e. floating
               content-addressed derivation), the temporary location we use
               should be fresh.  Freshness means it is impossible that the path
               is already in the sandbox, so we don't need to worry about
               removing it.  */
            if (i.second.second)
                dirsInChroot.erase(worker.store.printStorePath(*i.second.second));
        }

#elif __APPLE__
        /* We don't really have any parent prep work to do (yet?)
           All work happens in the child, instead. */
#else
        throw Error("sandboxing builds is not supported on this platform");
#endif
    }

    if (needsHashRewrite() && pathExists(homeDir))
        throw Error("home directory '%1%' exists; please remove it to assure purity of builds without sandboxing", homeDir);

    if (useChroot && settings.preBuildHook != "" && dynamic_cast<Derivation *>(drv.get())) {
        printMsg(lvlChatty, format("executing pre-build hook '%1%'")
            % settings.preBuildHook);
        auto args = useChroot ? Strings({worker.store.printStorePath(drvPath), chrootRootDir}) :
            Strings({ worker.store.printStorePath(drvPath) });
        enum BuildHookState {
            stBegin,
            stExtraChrootDirs
        };
        auto state = stBegin;
        auto lines = runProgram(settings.preBuildHook, false, args);
        auto lastPos = std::string::size_type{0};
        for (auto nlPos = lines.find('\n'); nlPos != std::string::npos;
                nlPos = lines.find('\n', lastPos))
        {
            auto line = lines.substr(lastPos, nlPos - lastPos);
            lastPos = nlPos + 1;
            if (state == stBegin) {
                if (line == "extra-sandbox-paths" || line == "extra-chroot-dirs") {
                    state = stExtraChrootDirs;
                } else {
                    throw Error("unknown pre-build hook command '%1%'", line);
                }
            } else if (state == stExtraChrootDirs) {
                if (line == "") {
                    state = stBegin;
                } else {
                    auto p = line.find('=');
                    if (p == std::string::npos)
                        dirsInChroot[line] = line;
                    else
                        dirsInChroot[line.substr(0, p)] = line.substr(p + 1);
                }
            }
        }
    }

    /* Fire up a Nix daemon to process recursive Nix calls from the
       builder. */
    if (parsedDrv->getRequiredSystemFeatures().count("recursive-nix"))
        startDaemon();

    /* Run the builder. */
    printMsg(lvlChatty, "executing builder '%1%'", drv->builder);

    /* Create the log file. */
    Path logFile = openLogFile();

    /* Create a pipe to get the output of the builder. */
    //builderOut.create();

    builderOut.readSide = posix_openpt(O_RDWR | O_NOCTTY);
    if (!builderOut.readSide)
        throw SysError("opening pseudoterminal master");

    // FIXME: not thread-safe, use ptsname_r
    std::string slaveName(ptsname(builderOut.readSide.get()));

    if (buildUser) {
        if (chmod(slaveName.c_str(), 0600))
            throw SysError("changing mode of pseudoterminal slave");

        if (chown(slaveName.c_str(), buildUser->getUID(), 0))
            throw SysError("changing owner of pseudoterminal slave");
    }
#if __APPLE__
    else {
        if (grantpt(builderOut.readSide.get()))
            throw SysError("granting access to pseudoterminal slave");
    }
#endif

    #if 0
    // Mount the pt in the sandbox so that the "tty" command works.
    // FIXME: this doesn't work with the new devpts in the sandbox.
    if (useChroot)
        dirsInChroot[slaveName] = {slaveName, false};
    #endif

    if (unlockpt(builderOut.readSide.get()))
        throw SysError("unlocking pseudoterminal");

    builderOut.writeSide = open(slaveName.c_str(), O_RDWR | O_NOCTTY);
    if (!builderOut.writeSide)
        throw SysError("opening pseudoterminal slave");

    // Put the pt into raw mode to prevent \n -> \r\n translation.
    struct termios term;
    if (tcgetattr(builderOut.writeSide.get(), &term))
        throw SysError("getting pseudoterminal attributes");

    cfmakeraw(&term);

    if (tcsetattr(builderOut.writeSide.get(), TCSANOW, &term))
        throw SysError("putting pseudoterminal into raw mode");

    buildResult.startTime = time(0);

    /* Fork a child to build the package. */

#if __linux__
    if (useChroot) {
        /* Set up private namespaces for the build:

           - The PID namespace causes the build to start as PID 1.
             Processes outside of the chroot are not visible to those
             on the inside, but processes inside the chroot are
             visible from the outside (though with different PIDs).

           - The private mount namespace ensures that all the bind
             mounts we do will only show up in this process and its
             children, and will disappear automatically when we're
             done.

           - The private network namespace ensures that the builder
             cannot talk to the outside world (or vice versa).  It
             only has a private loopback interface. (Fixed-output
             derivations are not run in a private network namespace
             to allow functions like fetchurl to work.)

           - The IPC namespace prevents the builder from communicating
             with outside processes using SysV IPC mechanisms (shared
             memory, message queues, semaphores).  It also ensures
             that all IPC objects are destroyed when the builder
             exits.

           - The UTS namespace ensures that builders see a hostname of
             localhost rather than the actual hostname.

           We use a helper process to do the clone() to work around
           clone() being broken in multi-threaded programs due to
           at-fork handlers not being run. Note that we use
           CLONE_PARENT to ensure that the real builder is parented to
           us.
        */

        if (!(derivationType.isImpure()))
            privateNetwork = true;

        userNamespaceSync.create();

        Path maxUserNamespaces = "/proc/sys/user/max_user_namespaces";
        static bool userNamespacesEnabled =
            pathExists(maxUserNamespaces)
            && trim(readFile(maxUserNamespaces)) != "0";

        usingUserNamespace = userNamespacesEnabled;

        Pid helper = startProcess([&]() {

            /* Drop additional groups here because we can't do it
               after we've created the new user namespace.  FIXME:
               this means that if we're not root in the parent
               namespace, we can't drop additional groups; they will
               be mapped to nogroup in the child namespace. There does
               not seem to be a workaround for this. (But who can tell
               from reading user_namespaces(7)?)
               See also https://lwn.net/Articles/621612/. */
            if (getuid() == 0 && setgroups(0, 0) == -1)
                throw SysError("setgroups failed");

            size_t stackSize = 1 * 1024 * 1024;
            char * stack = (char *) mmap(0, stackSize,
                PROT_WRITE | PROT_READ, MAP_PRIVATE | MAP_ANONYMOUS | MAP_STACK, -1, 0);
            if (stack == MAP_FAILED) throw SysError("allocating stack");

            int flags = CLONE_NEWPID | CLONE_NEWNS | CLONE_NEWIPC | CLONE_NEWUTS | CLONE_PARENT | SIGCHLD;
            if (privateNetwork)
                flags |= CLONE_NEWNET;
            if (usingUserNamespace)
                flags |= CLONE_NEWUSER;

            pid_t child = clone(childEntry, stack + stackSize, flags, this);
            if (child == -1 && errno == EINVAL) {
                /* Fallback for Linux < 2.13 where CLONE_NEWPID and
                   CLONE_PARENT are not allowed together. */
                flags &= ~CLONE_NEWPID;
                child = clone(childEntry, stack + stackSize, flags, this);
            }
            if (usingUserNamespace && child == -1 && (errno == EPERM || errno == EINVAL)) {
                /* Some distros patch Linux to not allow unprivileged
                 * user namespaces. If we get EPERM or EINVAL, try
                 * without CLONE_NEWUSER and see if that works.
                 */
                usingUserNamespace = false;
                flags &= ~CLONE_NEWUSER;
                child = clone(childEntry, stack + stackSize, flags, this);
            }
            /* Otherwise exit with EPERM so we can handle this in the
               parent. This is only done when sandbox-fallback is set
               to true (the default). */
            if (child == -1 && (errno == EPERM || errno == EINVAL) && settings.sandboxFallback)
                _exit(1);
            if (child == -1) throw SysError("cloning builder process");

            writeFull(builderOut.writeSide.get(),
                fmt("%d %d\n", usingUserNamespace, child));
            _exit(0);
        });

        int res = helper.wait();
        if (res != 0 && settings.sandboxFallback) {
            useChroot = false;
            initTmpDir();
            goto fallback;
        } else if (res != 0)
            throw Error("unable to start build process");

        userNamespaceSync.readSide = -1;

        /* Close the write side to prevent runChild() from hanging
           reading from this. */
        Finally cleanup([&]() {
            userNamespaceSync.writeSide = -1;
        });

        auto ss = tokenizeString<std::vector<std::string>>(readLine(builderOut.readSide.get()));
        assert(ss.size() == 2);
        usingUserNamespace = ss[0] == "1";
        pid = string2Int<pid_t>(ss[1]).value();

        if (usingUserNamespace) {
            /* Set the UID/GID mapping of the builder's user namespace
               such that the sandbox user maps to the build user, or to
               the calling user (if build users are disabled). */
            uid_t hostUid = buildUser ? buildUser->getUID() : getuid();
            uid_t hostGid = buildUser ? buildUser->getGID() : getgid();

            writeFile("/proc/" + std::to_string(pid) + "/uid_map",
                fmt("%d %d 1", sandboxUid(), hostUid));

            writeFile("/proc/" + std::to_string(pid) + "/setgroups", "deny");

            writeFile("/proc/" + std::to_string(pid) + "/gid_map",
                fmt("%d %d 1", sandboxGid(), hostGid));
        } else {
            debug("note: not using a user namespace");
            if (!buildUser)
                throw Error("cannot perform a sandboxed build because user namespaces are not enabled; check /proc/sys/user/max_user_namespaces");
        }

        /* Now that we now the sandbox uid, we can write
           /etc/passwd. */
        writeFile(chrootRootDir + "/etc/passwd", fmt(
                "root:x:0:0:Nix build user:%3%:/noshell\n"
                "nixbld:x:%1%:%2%:Nix build user:%3%:/noshell\n"
                "nobody:x:65534:65534:Nobody:/:/noshell\n",
                sandboxUid(), sandboxGid(), settings.sandboxBuildDir));

        /* Save the mount- and user namespace of the child. We have to do this
           *before* the child does a chroot. */
        sandboxMountNamespace = open(fmt("/proc/%d/ns/mnt", (pid_t) pid).c_str(), O_RDONLY);
        if (sandboxMountNamespace.get() == -1)
            throw SysError("getting sandbox mount namespace");

        if (usingUserNamespace) {
            sandboxUserNamespace = open(fmt("/proc/%d/ns/user", (pid_t) pid).c_str(), O_RDONLY);
            if (sandboxUserNamespace.get() == -1)
                throw SysError("getting sandbox user namespace");
        }

        /* Signal the builder that we've updated its user namespace. */
        writeFull(userNamespaceSync.writeSide.get(), "1");

    } else
#endif
    {
#if __linux__
    fallback:
#endif
        pid = startProcess([&]() {
            runChild();
        });
    }

    /* parent */
    pid.setSeparatePG(true);
    builderOut.writeSide = -1;
    worker.childStarted(shared_from_this(), {builderOut.readSide.get()}, true, true);

    /* Check if setting up the build environment failed. */
    std::vector<std::string> msgs;
    while (true) {
        std::string msg = [&]() {
            try {
                return readLine(builderOut.readSide.get());
            } catch (Error & e) {
                auto status = pid.wait();
                e.addTrace({}, "while waiting for the build environment for '%s' to initialize (%s, previous messages: %s)",
                    worker.store.printStorePath(drvPath),
                    statusToString(status),
                    concatStringsSep("|", msgs));
                throw;
            }
        }();
        if (msg.substr(0, 1) == "\2") break;
        if (msg.substr(0, 1) == "\1") {
            FdSource source(builderOut.readSide.get());
            auto ex = readError(source);
            ex.addTrace({}, "while setting up the build environment");
            throw ex;
        }
        debug("sandbox setup: " + msg);
        msgs.push_back(std::move(msg));
    }
}


void LocalDerivationGoal::initTmpDir() {
    /* In a sandbox, for determinism, always use the same temporary
       directory. */
#if __linux__
    tmpDirInSandbox = useChroot ? settings.sandboxBuildDir : tmpDir;
#else
    tmpDirInSandbox = tmpDir;
#endif

    /* In non-structured mode, add all bindings specified in the
       derivation via the environment, except those listed in the
       passAsFile attribute. Those are passed as file names pointing
       to temporary files containing the contents. Note that
       passAsFile is ignored in structure mode because it's not
       needed (attributes are not passed through the environment, so
       there is no size constraint). */
    if (!parsedDrv->getStructuredAttrs()) {

        StringSet passAsFile = tokenizeString<StringSet>(get(drv->env, "passAsFile").value_or(""));
        for (auto & i : drv->env) {
            if (passAsFile.find(i.first) == passAsFile.end()) {
                env[i.first] = i.second;
            } else {
                auto hash = hashString(htSHA256, i.first);
                std::string fn = ".attr-" + hash.to_string(Base32, false);
                Path p = tmpDir + "/" + fn;
                writeFile(p, rewriteStrings(i.second, inputRewrites));
                chownToBuilder(p);
                env[i.first + "Path"] = tmpDirInSandbox + "/" + fn;
            }
        }

    }

    /* For convenience, set an environment pointing to the top build
       directory. */
    env["NIX_BUILD_TOP"] = tmpDirInSandbox;

    /* Also set TMPDIR and variants to point to this directory. */
    env["TMPDIR"] = env["TEMPDIR"] = env["TMP"] = env["TEMP"] = tmpDirInSandbox;

    /* Explicitly set PWD to prevent problems with chroot builds.  In
       particular, dietlibc cannot figure out the cwd because the
       inode of the current directory doesn't appear in .. (because
       getdents returns the inode of the mount point). */
    env["PWD"] = tmpDirInSandbox;
}


void LocalDerivationGoal::initEnv()
{
    env.clear();

    /* Most shells initialise PATH to some default (/bin:/usr/bin:...) when
       PATH is not set.  We don't want this, so we fill it in with some dummy
       value. */
    env["PATH"] = "/path-not-set";

    /* Set HOME to a non-existing path to prevent certain programs from using
       /etc/passwd (or NIS, or whatever) to locate the home directory (for
       example, wget looks for ~/.wgetrc).  I.e., these tools use /etc/passwd
       if HOME is not set, but they will just assume that the settings file
       they are looking for does not exist if HOME is set but points to some
       non-existing path. */
    env["HOME"] = homeDir;

    /* Tell the builder where the Nix store is.  Usually they
       shouldn't care, but this is useful for purity checking (e.g.,
       the compiler or linker might only want to accept paths to files
       in the store or in the build directory). */
    env["NIX_STORE"] = worker.store.storeDir;

    /* The maximum number of cores to utilize for parallel building. */
    env["NIX_BUILD_CORES"] = (format("%d") % settings.buildCores).str();

    initTmpDir();

    /* Compatibility hack with Nix <= 0.7: if this is a fixed-output
       derivation, tell the builder, so that for instance `fetchurl'
       can skip checking the output.  On older Nixes, this environment
       variable won't be set, so `fetchurl' will do the check. */
    if (derivationType.isFixed()) env["NIX_OUTPUT_CHECKED"] = "1";

    /* *Only* if this is a fixed-output derivation, propagate the
       values of the environment variables specified in the
       `impureEnvVars' attribute to the builder.  This allows for
       instance environment variables for proxy configuration such as
       `http_proxy' to be easily passed to downloaders like
       `fetchurl'.  Passing such environment variables from the caller
       to the builder is generally impure, but the output of
       fixed-output derivations is by definition pure (since we
       already know the cryptographic hash of the output). */
    if (derivationType.isImpure()) {
        for (auto & i : parsedDrv->getStringsAttr("impureEnvVars").value_or(Strings()))
            env[i] = getEnv(i).value_or("");
    }

    /* Currently structured log messages piggyback on stderr, but we
       may change that in the future. So tell the builder which file
       descriptor to use for that. */
    env["NIX_LOG_FD"] = "2";

    /* Trigger colored output in various tools. */
    env["TERM"] = "xterm-256color";
}


void LocalDerivationGoal::writeStructuredAttrs()
{
    if (auto structAttrsJson = parsedDrv->prepareStructuredAttrs(worker.store, inputPaths)) {
        auto json = structAttrsJson.value();
        nlohmann::json rewritten;
        for (auto & [i, v] : json["outputs"].get<nlohmann::json::object_t>()) {
            /* The placeholder must have a rewrite, so we use it to cover both the
               cases where we know or don't know the output path ahead of time. */
            rewritten[i] = rewriteStrings((std::string) v, inputRewrites);
        }

        json["outputs"] = rewritten;

        auto jsonSh = writeStructuredAttrsShell(json);

        writeFile(tmpDir + "/.attrs.sh", rewriteStrings(jsonSh, inputRewrites));
        chownToBuilder(tmpDir + "/.attrs.sh");
        env["NIX_ATTRS_SH_FILE"] = tmpDir + "/.attrs.sh";
        writeFile(tmpDir + "/.attrs.json", rewriteStrings(json.dump(), inputRewrites));
        chownToBuilder(tmpDir + "/.attrs.json");
        env["NIX_ATTRS_JSON_FILE"] = tmpDir + "/.attrs.json";
    }
}


static StorePath pathPartOfReq(const DerivedPath & req)
{
    return std::visit(overloaded {
        [&](const DerivedPath::Opaque & bo) {
            return bo.path;
        },
        [&](const DerivedPath::Built & bfd)  {
            return bfd.drvPath;
        },
    }, req.raw());
}


bool LocalDerivationGoal::isAllowed(const DerivedPath & req)
{
    return this->isAllowed(pathPartOfReq(req));
}


struct RestrictedStoreConfig : virtual LocalFSStoreConfig
{
    using LocalFSStoreConfig::LocalFSStoreConfig;
    const std::string name() { return "Restricted Store"; }
};

/* A wrapper around LocalStore that only allows building/querying of
   paths that are in the input closures of the build or were added via
   recursive Nix calls. */
struct RestrictedStore : public virtual RestrictedStoreConfig, public virtual LocalFSStore, public virtual GcStore
{
    ref<LocalStore> next;

    LocalDerivationGoal & goal;

    RestrictedStore(const Params & params, ref<LocalStore> next, LocalDerivationGoal & goal)
        : StoreConfig(params)
        , LocalFSStoreConfig(params)
        , RestrictedStoreConfig(params)
        , Store(params)
        , LocalFSStore(params)
        , next(next), goal(goal)
    { }

    Path getRealStoreDir() override
    { return next->realStoreDir; }

    std::string getUri() override
    { return next->getUri(); }

    StorePathSet queryAllValidPaths() override
    {
        StorePathSet paths;
        for (auto & p : goal.inputPaths) paths.insert(p);
        for (auto & p : goal.addedPaths) paths.insert(p);
        return paths;
    }

    void queryPathInfoUncached(const StorePath & path,
        Callback<std::shared_ptr<const ValidPathInfo>> callback) noexcept override
    {
        if (goal.isAllowed(path)) {
            try {
                /* Censor impure information. */
                auto info = std::make_shared<ValidPathInfo>(*next->queryPathInfo(path));
                info->deriver.reset();
                info->registrationTime = 0;
                info->ultimate = false;
                info->sigs.clear();
                callback(info);
            } catch (InvalidPath &) {
                callback(nullptr);
            }
        } else
            callback(nullptr);
    };

    void queryReferrers(const StorePath & path, StorePathSet & referrers) override
    { }

    std::map<std::string, std::optional<StorePath>> queryPartialDerivationOutputMap(const StorePath & path) override
    {
        if (!goal.isAllowed(path))
            throw InvalidPath("cannot query output map for unknown path '%s' in recursive Nix", printStorePath(path));
        return next->queryPartialDerivationOutputMap(path);
    }

    std::optional<StorePath> queryPathFromHashPart(const std::string & hashPart) override
    { throw Error("queryPathFromHashPart"); }

    StorePath addToStore(
        std::string_view name,
        const Path & srcPath,
        FileIngestionMethod method,
        HashType hashAlgo,
        PathFilter & filter,
        RepairFlag repair,
        const StorePathSet & references) override
    { throw Error("addToStore"); }

    void addToStore(const ValidPathInfo & info, Source & narSource,
        RepairFlag repair = NoRepair, CheckSigsFlag checkSigs = CheckSigs) override
    {
        next->addToStore(info, narSource, repair, checkSigs);
        goal.addDependency(info.path);
    }

    StorePath addTextToStore(
        std::string_view name,
        std::string_view s,
        const StorePathSet & references,
        RepairFlag repair = NoRepair) override
    {
        auto path = next->addTextToStore(name, s, references, repair);
        goal.addDependency(path);
        return path;
    }

    StorePath addToStoreFromDump(
        Source & dump,
        std::string_view name,
        FileIngestionMethod method,
        HashType hashAlgo,
        RepairFlag repair,
        const StorePathSet & references) override
    {
        auto path = next->addToStoreFromDump(dump, name, method, hashAlgo, repair, references);
        goal.addDependency(path);
        return path;
    }

    void narFromPath(const StorePath & path, Sink & sink) override
    {
        if (!goal.isAllowed(path))
            throw InvalidPath("cannot dump unknown path '%s' in recursive Nix", printStorePath(path));
        LocalFSStore::narFromPath(path, sink);
    }

    void ensurePath(const StorePath & path) override
    {
        if (!goal.isAllowed(path))
            throw InvalidPath("cannot substitute unknown path '%s' in recursive Nix", printStorePath(path));
        /* Nothing to be done; 'path' must already be valid. */
    }

    void registerDrvOutput(const Realisation & info) override
    // XXX: This should probably be allowed as a no-op if the realisation
    // corresponds to an allowed derivation
    { throw Error("registerDrvOutput"); }

    void queryRealisationUncached(const DrvOutput & id,
        Callback<std::shared_ptr<const Realisation>> callback) noexcept override
    // XXX: This should probably be allowed if the realisation corresponds to
    // an allowed derivation
    {
        if (!goal.isAllowed(id))
            callback(nullptr);
        next->queryRealisation(id, std::move(callback));
    }

    void buildPaths(const std::vector<DerivedPath> & paths, BuildMode buildMode, std::shared_ptr<Store> evalStore) override
    {
        for (auto & result : buildPathsWithResults(paths, buildMode, evalStore))
            if (!result.success())
                result.rethrow();
    }

    std::vector<BuildResult> buildPathsWithResults(
        const std::vector<DerivedPath> & paths,
        BuildMode buildMode = bmNormal,
        std::shared_ptr<Store> evalStore = nullptr) override
    {
        assert(!evalStore);

        if (buildMode != bmNormal) throw Error("unsupported build mode");

        StorePathSet newPaths;
        std::set<Realisation> newRealisations;

        for (auto & req : paths) {
            if (!goal.isAllowed(req))
                throw InvalidPath("cannot build '%s' in recursive Nix because path is unknown", req.to_string(*next));
        }

        auto results = next->buildPathsWithResults(paths, buildMode);

        for (auto & result : results) {
            for (auto & [outputName, output] : result.builtOutputs) {
                newPaths.insert(output.outPath);
                newRealisations.insert(output);
            }
        }

        StorePathSet closure;
        next->computeFSClosure(newPaths, closure);
        for (auto & path : closure)
            goal.addDependency(path);
        for (auto & real : Realisation::closure(*next, newRealisations))
            goal.addedDrvOutputs.insert(real.id);

        return results;
    }

    BuildResult buildDerivation(const StorePath & drvPath, const BasicDerivation & drv,
        BuildMode buildMode = bmNormal) override
    { unsupported("buildDerivation"); }

    void addTempRoot(const StorePath & path) override
    { }

    void addIndirectRoot(const Path & path) override
    { }

    Roots findRoots(bool censor) override
    { return Roots(); }

    void collectGarbage(const GCOptions & options, GCResults & results) override
    { }

    void addSignatures(const StorePath & storePath, const StringSet & sigs) override
    { unsupported("addSignatures"); }

    void queryMissing(const std::vector<DerivedPath> & targets,
        StorePathSet & willBuild, StorePathSet & willSubstitute, StorePathSet & unknown,
        uint64_t & downloadSize, uint64_t & narSize) override
    {
        /* This is slightly impure since it leaks information to the
           client about what paths will be built/substituted or are
           already present. Probably not a big deal. */

        std::vector<DerivedPath> allowed;
        for (auto & req : targets) {
            if (goal.isAllowed(req))
                allowed.emplace_back(req);
            else
                unknown.insert(pathPartOfReq(req));
        }

        next->queryMissing(allowed, willBuild, willSubstitute,
            unknown, downloadSize, narSize);
    }

    virtual std::optional<std::string> getBuildLog(const StorePath & path) override
    { return std::nullopt; }

    virtual void addBuildLog(const StorePath & path, std::string_view log) override
    { unsupported("addBuildLog"); }
};


void LocalDerivationGoal::startDaemon()
{
    settings.requireExperimentalFeature(Xp::RecursiveNix);

    Store::Params params;
    params["path-info-cache-size"] = "0";
    params["store"] = worker.store.storeDir;
    params["root"] = getLocalStore().rootDir;
    params["state"] = "/no-such-path";
    params["log"] = "/no-such-path";
    auto store = make_ref<RestrictedStore>(params,
        ref<LocalStore>(std::dynamic_pointer_cast<LocalStore>(worker.store.shared_from_this())),
        *this);

    addedPaths.clear();

    auto socketName = ".nix-socket";
    Path socketPath = tmpDir + "/" + socketName;
    env["NIX_REMOTE"] = "unix://" + tmpDirInSandbox + "/" + socketName;

    daemonSocket = createUnixDomainSocket(socketPath, 0600);

    chownToBuilder(socketPath);

    daemonThread = std::thread([this, store]() {

        while (true) {

            /* Accept a connection. */
            struct sockaddr_un remoteAddr;
            socklen_t remoteAddrLen = sizeof(remoteAddr);

            AutoCloseFD remote = accept(daemonSocket.get(),
                (struct sockaddr *) &remoteAddr, &remoteAddrLen);
            if (!remote) {
                if (errno == EINTR || errno == EAGAIN) continue;
                if (errno == EINVAL) break;
                throw SysError("accepting connection");
            }

            closeOnExec(remote.get());

            debug("received daemon connection");

            auto workerThread = std::thread([store, remote{std::move(remote)}]() {
                FdSource from(remote.get());
                FdSink to(remote.get());
                try {
                    daemon::processConnection(store, from, to,
                        daemon::NotTrusted, daemon::Recursive,
                        [&](Store & store) { store.createUser("nobody", 65535); });
                    debug("terminated daemon connection");
                } catch (SysError &) {
                    ignoreException();
                }
            });

            daemonWorkerThreads.push_back(std::move(workerThread));
        }

        debug("daemon shutting down");
    });
}


void LocalDerivationGoal::stopDaemon()
{
    if (daemonSocket && shutdown(daemonSocket.get(), SHUT_RDWR) == -1)
        throw SysError("shutting down daemon socket");

    if (daemonThread.joinable())
        daemonThread.join();

    // FIXME: should prune worker threads more quickly.
    // FIXME: shutdown the client socket to speed up worker termination.
    for (auto & thread : daemonWorkerThreads)
        thread.join();
    daemonWorkerThreads.clear();

    daemonSocket = -1;
}


void LocalDerivationGoal::addDependency(const StorePath & path)
{
    if (isAllowed(path)) return;

    addedPaths.insert(path);

    /* If we're doing a sandbox build, then we have to make the path
       appear in the sandbox. */
    if (useChroot) {

        debug("materialising '%s' in the sandbox", worker.store.printStorePath(path));

        #if __linux__

            Path source = worker.store.Store::toRealPath(path);
            Path target = chrootRootDir + worker.store.printStorePath(path);
            debug("bind-mounting %s -> %s", target, source);

            if (pathExists(target))
                throw Error("store path '%s' already exists in the sandbox", worker.store.printStorePath(path));

            auto st = lstat(source);

            if (S_ISDIR(st.st_mode)) {

                /* Bind-mount the path into the sandbox. This requires
                   entering its mount namespace, which is not possible
                   in multithreaded programs. So we do this in a
                   child process.*/
                Pid child(startProcess([&]() {

                    if (usingUserNamespace && (setns(sandboxUserNamespace.get(), 0) == -1))
                        throw SysError("entering sandbox user namespace");

                    if (setns(sandboxMountNamespace.get(), 0) == -1)
                        throw SysError("entering sandbox mount namespace");

                    createDirs(target);

                    if (mount(source.c_str(), target.c_str(), "", MS_BIND, 0) == -1)
                        throw SysError("bind mount from '%s' to '%s' failed", source, target);

                    _exit(0);
                }));

                int status = child.wait();
                if (status != 0)
                    throw Error("could not add path '%s' to sandbox", worker.store.printStorePath(path));

            } else
                linkOrCopy(source, target);

        #else
            throw Error("don't know how to make path '%s' (produced by a recursive Nix call) appear in the sandbox",
                worker.store.printStorePath(path));
        #endif

    }
}

void LocalDerivationGoal::chownToBuilder(const Path & path)
{
    if (!buildUser) return;
    if (chown(path.c_str(), buildUser->getUID(), buildUser->getGID()) == -1)
        throw SysError("cannot change ownership of '%1%'", path);
}


void setupSeccomp()
{
#if __linux__
    if (!settings.filterSyscalls) return;
#if HAVE_SECCOMP
    scmp_filter_ctx ctx;

    if (!(ctx = seccomp_init(SCMP_ACT_ALLOW)))
        throw SysError("unable to initialize seccomp mode 2");

    Finally cleanup([&]() {
        seccomp_release(ctx);
    });

    if (nativeSystem == "x86_64-linux" &&
        seccomp_arch_add(ctx, SCMP_ARCH_X86) != 0)
        throw SysError("unable to add 32-bit seccomp architecture");

    if (nativeSystem == "x86_64-linux" &&
        seccomp_arch_add(ctx, SCMP_ARCH_X32) != 0)
        throw SysError("unable to add X32 seccomp architecture");

    if (nativeSystem == "aarch64-linux" &&
        seccomp_arch_add(ctx, SCMP_ARCH_ARM) != 0)
        printError("unable to add ARM seccomp architecture; this may result in spurious build failures if running 32-bit ARM processes");

    /* Prevent builders from creating setuid/setgid binaries. */
    for (int perm : { S_ISUID, S_ISGID }) {
        if (seccomp_rule_add(ctx, SCMP_ACT_ERRNO(EPERM), SCMP_SYS(chmod), 1,
                SCMP_A1(SCMP_CMP_MASKED_EQ, (scmp_datum_t) perm, (scmp_datum_t) perm)) != 0)
            throw SysError("unable to add seccomp rule");

        if (seccomp_rule_add(ctx, SCMP_ACT_ERRNO(EPERM), SCMP_SYS(fchmod), 1,
                SCMP_A1(SCMP_CMP_MASKED_EQ, (scmp_datum_t) perm, (scmp_datum_t) perm)) != 0)
            throw SysError("unable to add seccomp rule");

        if (seccomp_rule_add(ctx, SCMP_ACT_ERRNO(EPERM), SCMP_SYS(fchmodat), 1,
                SCMP_A2(SCMP_CMP_MASKED_EQ, (scmp_datum_t) perm, (scmp_datum_t) perm)) != 0)
            throw SysError("unable to add seccomp rule");
    }

    /* Prevent builders from creating EAs or ACLs. Not all filesystems
       support these, and they're not allowed in the Nix store because
       they're not representable in the NAR serialisation. */
    if (seccomp_rule_add(ctx, SCMP_ACT_ERRNO(ENOTSUP), SCMP_SYS(setxattr), 0) != 0 ||
        seccomp_rule_add(ctx, SCMP_ACT_ERRNO(ENOTSUP), SCMP_SYS(lsetxattr), 0) != 0 ||
        seccomp_rule_add(ctx, SCMP_ACT_ERRNO(ENOTSUP), SCMP_SYS(fsetxattr), 0) != 0)
        throw SysError("unable to add seccomp rule");

    if (seccomp_attr_set(ctx, SCMP_FLTATR_CTL_NNP, settings.allowNewPrivileges ? 0 : 1) != 0)
        throw SysError("unable to set 'no new privileges' seccomp attribute");

    if (seccomp_load(ctx) != 0)
        throw SysError("unable to load seccomp BPF program");
#else
    throw Error(
        "seccomp is not supported on this platform; "
        "you can bypass this error by setting the option 'filter-syscalls' to false, but note that untrusted builds can then create setuid binaries!");
#endif
#endif
}


void LocalDerivationGoal::runChild()
{
    /* Warning: in the child we should absolutely not make any SQLite
       calls! */

    try { /* child */

        commonChildInit(builderOut);

        try {
            setupSeccomp();
        } catch (...) {
            if (buildUser) throw;
        }

        bool setUser = true;

        /* Make the contents of netrc available to builtin:fetchurl
           (which may run under a different uid and/or in a sandbox). */
        std::string netrcData;
        try {
            if (drv->isBuiltin() && drv->builder == "builtin:fetchurl")
                netrcData = readFile(settings.netrcFile);
        } catch (SysError &) { }

#if __linux__
        if (useChroot) {

            userNamespaceSync.writeSide = -1;

            if (drainFD(userNamespaceSync.readSide.get()) != "1")
                throw Error("user namespace initialisation failed");

            userNamespaceSync.readSide = -1;

            if (privateNetwork) {

                /* Initialise the loopback interface. */
                AutoCloseFD fd(socket(PF_INET, SOCK_DGRAM, IPPROTO_IP));
                if (!fd) throw SysError("cannot open IP socket");

                struct ifreq ifr;
                strcpy(ifr.ifr_name, "lo");
                ifr.ifr_flags = IFF_UP | IFF_LOOPBACK | IFF_RUNNING;
                if (ioctl(fd.get(), SIOCSIFFLAGS, &ifr) == -1)
                    throw SysError("cannot set loopback interface flags");
            }

            /* Set the hostname etc. to fixed values. */
            char hostname[] = "localhost";
            if (sethostname(hostname, sizeof(hostname)) == -1)
                throw SysError("cannot set host name");
            char domainname[] = "(none)"; // kernel default
            if (setdomainname(domainname, sizeof(domainname)) == -1)
                throw SysError("cannot set domain name");

            /* Make all filesystems private.  This is necessary
               because subtrees may have been mounted as "shared"
               (MS_SHARED).  (Systemd does this, for instance.)  Even
               though we have a private mount namespace, mounting
               filesystems on top of a shared subtree still propagates
               outside of the namespace.  Making a subtree private is
               local to the namespace, though, so setting MS_PRIVATE
               does not affect the outside world. */
            if (mount(0, "/", 0, MS_PRIVATE | MS_REC, 0) == -1)
                throw SysError("unable to make '/' private");

            /* Bind-mount chroot directory to itself, to treat it as a
               different filesystem from /, as needed for pivot_root. */
            if (mount(chrootRootDir.c_str(), chrootRootDir.c_str(), 0, MS_BIND, 0) == -1)
                throw SysError("unable to bind mount '%1%'", chrootRootDir);

            /* Bind-mount the sandbox's Nix store onto itself so that
               we can mark it as a "shared" subtree, allowing bind
               mounts made in *this* mount namespace to be propagated
               into the child namespace created by the
               unshare(CLONE_NEWNS) call below.

               Marking chrootRootDir as MS_SHARED causes pivot_root()
               to fail with EINVAL. Don't know why. */
            Path chrootStoreDir = chrootRootDir + worker.store.storeDir;

            if (mount(chrootStoreDir.c_str(), chrootStoreDir.c_str(), 0, MS_BIND, 0) == -1)
                throw SysError("unable to bind mount the Nix store", chrootStoreDir);

            if (mount(0, chrootStoreDir.c_str(), 0, MS_SHARED, 0) == -1)
                throw SysError("unable to make '%s' shared", chrootStoreDir);

            /* Set up a nearly empty /dev, unless the user asked to
               bind-mount the host /dev. */
            Strings ss;
            if (dirsInChroot.find("/dev") == dirsInChroot.end()) {
                createDirs(chrootRootDir + "/dev/shm");
                createDirs(chrootRootDir + "/dev/pts");
                ss.push_back("/dev/full");
                if (worker.store.systemFeatures.get().count("kvm") && pathExists("/dev/kvm"))
                    ss.push_back("/dev/kvm");
                ss.push_back("/dev/null");
                ss.push_back("/dev/random");
                ss.push_back("/dev/tty");
                ss.push_back("/dev/urandom");
                ss.push_back("/dev/zero");
                createSymlink("/proc/self/fd", chrootRootDir + "/dev/fd");
                createSymlink("/proc/self/fd/0", chrootRootDir + "/dev/stdin");
                createSymlink("/proc/self/fd/1", chrootRootDir + "/dev/stdout");
                createSymlink("/proc/self/fd/2", chrootRootDir + "/dev/stderr");
            }

            /* Fixed-output derivations typically need to access the
               network, so give them access to /etc/resolv.conf and so
               on. */
            if (derivationType.isImpure()) {
                // Only use nss functions to resolve hosts and
                // services. Don’t use it for anything else that may
                // be configured for this system. This limits the
                // potential impurities introduced in fixed-outputs.
                writeFile(chrootRootDir + "/etc/nsswitch.conf", "hosts: files dns\nservices: files\n");

                /* N.B. it is realistic that these paths might not exist. It
                   happens when testing Nix building fixed-output derivations
                   within a pure derivation. */
                for (auto & path : { "/etc/resolv.conf", "/etc/services", "/etc/hosts" })
                    if (pathExists(path))
                        ss.push_back(path);
            }

            for (auto & i : ss) dirsInChroot.emplace(i, i);

            /* Bind-mount all the directories from the "host"
               filesystem that we want in the chroot
               environment. */
            auto doBind = [&](const Path & source, const Path & target, bool optional = false) {
                debug("bind mounting '%1%' to '%2%'", source, target);
                struct stat st;
                if (stat(source.c_str(), &st) == -1) {
                    if (optional && errno == ENOENT)
                        return;
                    else
                        throw SysError("getting attributes of path '%1%'", source);
                }
                if (S_ISDIR(st.st_mode))
                    createDirs(target);
                else {
                    createDirs(dirOf(target));
                    writeFile(target, "");
                }
                if (mount(source.c_str(), target.c_str(), "", MS_BIND | MS_REC, 0) == -1)
                    throw SysError("bind mount from '%1%' to '%2%' failed", source, target);
            };

            for (auto & i : dirsInChroot) {
                if (i.second.source == "/proc") continue; // backwards compatibility
                doBind(i.second.source, chrootRootDir + i.first, i.second.optional);
            }

            /* Bind a new instance of procfs on /proc. */
            createDirs(chrootRootDir + "/proc");
            if (mount("none", (chrootRootDir + "/proc").c_str(), "proc", 0, 0) == -1)
                throw SysError("mounting /proc");

            /* Mount a new tmpfs on /dev/shm to ensure that whatever
               the builder puts in /dev/shm is cleaned up automatically. */
            if (pathExists("/dev/shm") && mount("none", (chrootRootDir + "/dev/shm").c_str(), "tmpfs", 0,
                    fmt("size=%s", settings.sandboxShmSize).c_str()) == -1)
                throw SysError("mounting /dev/shm");

            /* Mount a new devpts on /dev/pts.  Note that this
               requires the kernel to be compiled with
               CONFIG_DEVPTS_MULTIPLE_INSTANCES=y (which is the case
               if /dev/ptx/ptmx exists). */
            if (pathExists("/dev/pts/ptmx") &&
                !pathExists(chrootRootDir + "/dev/ptmx")
                && !dirsInChroot.count("/dev/pts"))
            {
                if (mount("none", (chrootRootDir + "/dev/pts").c_str(), "devpts", 0, "newinstance,mode=0620") == 0)
                {
                    createSymlink("/dev/pts/ptmx", chrootRootDir + "/dev/ptmx");

                    /* Make sure /dev/pts/ptmx is world-writable.  With some
                       Linux versions, it is created with permissions 0.  */
                    chmod_(chrootRootDir + "/dev/pts/ptmx", 0666);
                } else {
                    if (errno != EINVAL)
                        throw SysError("mounting /dev/pts");
                    doBind("/dev/pts", chrootRootDir + "/dev/pts");
                    doBind("/dev/ptmx", chrootRootDir + "/dev/ptmx");
                }
            }

            /* Unshare this mount namespace. This is necessary because
               pivot_root() below changes the root of the mount
               namespace. This means that the call to setns() in
               addDependency() would hide the host's filesystem,
               making it impossible to bind-mount paths from the host
               Nix store into the sandbox. Therefore, we save the
               pre-pivot_root namespace in
               sandboxMountNamespace. Since we made /nix/store a
               shared subtree above, this allows addDependency() to
               make paths appear in the sandbox. */
            if (unshare(CLONE_NEWNS) == -1)
                throw SysError("unsharing mount namespace");

            /* Do the chroot(). */
            if (chdir(chrootRootDir.c_str()) == -1)
                throw SysError("cannot change directory to '%1%'", chrootRootDir);

            if (mkdir("real-root", 0) == -1)
                throw SysError("cannot create real-root directory");

            if (pivot_root(".", "real-root") == -1)
                throw SysError("cannot pivot old root directory onto '%1%'", (chrootRootDir + "/real-root"));

            if (chroot(".") == -1)
                throw SysError("cannot change root directory to '%1%'", chrootRootDir);

            if (umount2("real-root", MNT_DETACH) == -1)
                throw SysError("cannot unmount real root filesystem");

            if (rmdir("real-root") == -1)
                throw SysError("cannot remove real-root directory");

            /* Switch to the sandbox uid/gid in the user namespace,
               which corresponds to the build user or calling user in
               the parent namespace. */
            if (setgid(sandboxGid()) == -1)
                throw SysError("setgid failed");
            if (setuid(sandboxUid()) == -1)
                throw SysError("setuid failed");

            setUser = false;
        }
#endif

        if (chdir(tmpDirInSandbox.c_str()) == -1)
            throw SysError("changing into '%1%'", tmpDir);

        /* Close all other file descriptors. */
        closeMostFDs({STDIN_FILENO, STDOUT_FILENO, STDERR_FILENO});

#if __linux__
        /* Change the personality to 32-bit if we're doing an
           i686-linux build on an x86_64-linux machine. */
        struct utsname utsbuf;
        uname(&utsbuf);
        if ((drv->platform == "i686-linux"
                && (settings.thisSystem == "x86_64-linux"
                    || (!strcmp(utsbuf.sysname, "Linux") && !strcmp(utsbuf.machine, "x86_64"))))
            || drv->platform == "armv7l-linux"
            || drv->platform == "armv6l-linux")
        {
            if (personality(PER_LINUX32) == -1)
                throw SysError("cannot set 32-bit personality");
        }

        /* Impersonate a Linux 2.6 machine to get some determinism in
           builds that depend on the kernel version. */
        if ((drv->platform == "i686-linux" || drv->platform == "x86_64-linux") && settings.impersonateLinux26) {
            int cur = personality(0xffffffff);
            if (cur != -1) personality(cur | 0x0020000 /* == UNAME26 */);
        }

        /* Disable address space randomization for improved
           determinism. */
        int cur = personality(0xffffffff);
        if (cur != -1) personality(cur | ADDR_NO_RANDOMIZE);
#endif

        /* Disable core dumps by default. */
        struct rlimit limit = { 0, RLIM_INFINITY };
        setrlimit(RLIMIT_CORE, &limit);

        // FIXME: set other limits to deterministic values?

        /* Fill in the environment. */
        Strings envStrs;
        for (auto & i : env)
            envStrs.push_back(rewriteStrings(i.first + "=" + i.second, inputRewrites));

        /* If we are running in `build-users' mode, then switch to the
           user we allocated above.  Make sure that we drop all root
           privileges.  Note that above we have closed all file
           descriptors except std*, so that's safe.  Also note that
           setuid() when run as root sets the real, effective and
           saved UIDs. */
        if (setUser && buildUser) {
            /* Preserve supplementary groups of the build user, to allow
               admins to specify groups such as "kvm".  */
            if (!buildUser->getSupplementaryGIDs().empty() &&
                setgroups(buildUser->getSupplementaryGIDs().size(),
                          buildUser->getSupplementaryGIDs().data()) == -1)
                throw SysError("cannot set supplementary groups of build user");

            if (setgid(buildUser->getGID()) == -1 ||
                getgid() != buildUser->getGID() ||
                getegid() != buildUser->getGID())
                throw SysError("setgid failed");

            if (setuid(buildUser->getUID()) == -1 ||
                getuid() != buildUser->getUID() ||
                geteuid() != buildUser->getUID())
                throw SysError("setuid failed");
        }

        /* Fill in the arguments. */
        Strings args;

        std::string builder = "invalid";

        if (drv->isBuiltin()) {
            ;
        }
#if __APPLE__
        else {
            /* This has to appear before import statements. */
            std::string sandboxProfile = "(version 1)\n";

            if (useChroot) {

                /* Lots and lots and lots of file functions freak out if they can't stat their full ancestry */
                PathSet ancestry;

                /* We build the ancestry before adding all inputPaths to the store because we know they'll
                   all have the same parents (the store), and there might be lots of inputs. This isn't
                   particularly efficient... I doubt it'll be a bottleneck in practice */
                for (auto & i : dirsInChroot) {
                    Path cur = i.first;
                    while (cur.compare("/") != 0) {
                        cur = dirOf(cur);
                        ancestry.insert(cur);
                    }
                }

                /* And we want the store in there regardless of how empty dirsInChroot. We include the innermost
                   path component this time, since it's typically /nix/store and we care about that. */
                Path cur = worker.store.storeDir;
                while (cur.compare("/") != 0) {
                    ancestry.insert(cur);
                    cur = dirOf(cur);
                }

                /* Add all our input paths to the chroot */
                for (auto & i : inputPaths) {
                    auto p = worker.store.printStorePath(i);
                    dirsInChroot[p] = p;
                }

                /* Violations will go to the syslog if you set this. Unfortunately the destination does not appear to be configurable */
                if (settings.darwinLogSandboxViolations) {
                    sandboxProfile += "(deny default)\n";
                } else {
                    sandboxProfile += "(deny default (with no-log))\n";
                }

                sandboxProfile += "(import \"sandbox-defaults.sb\")\n";

                if (derivationType.isImpure())
                    sandboxProfile += "(import \"sandbox-network.sb\")\n";

                /* Add the output paths we'll use at build-time to the chroot */
                sandboxProfile += "(allow file-read* file-write* process-exec\n";
                for (auto & [_, path] : scratchOutputs)
                    sandboxProfile += fmt("\t(subpath \"%s\")\n", worker.store.printStorePath(path));

                sandboxProfile += ")\n";

                /* Our inputs (transitive dependencies and any impurities computed above)

                   without file-write* allowed, access() incorrectly returns EPERM
                 */
                sandboxProfile += "(allow file-read* file-write* process-exec\n";
                for (auto & i : dirsInChroot) {
                    if (i.first != i.second.source)
                        throw Error(
                            "can't map '%1%' to '%2%': mismatched impure paths not supported on Darwin",
                            i.first, i.second.source);

                    std::string path = i.first;
                    struct stat st;
                    if (lstat(path.c_str(), &st)) {
                        if (i.second.optional && errno == ENOENT)
                            continue;
                        throw SysError("getting attributes of path '%s", path);
                    }
                    if (S_ISDIR(st.st_mode))
                        sandboxProfile += fmt("\t(subpath \"%s\")\n", path);
                    else
                        sandboxProfile += fmt("\t(literal \"%s\")\n", path);
                }
                sandboxProfile += ")\n";

                /* Allow file-read* on full directory hierarchy to self. Allows realpath() */
                sandboxProfile += "(allow file-read*\n";
                for (auto & i : ancestry) {
                    sandboxProfile += fmt("\t(literal \"%s\")\n", i);
                }
                sandboxProfile += ")\n";

                sandboxProfile += additionalSandboxProfile;
            } else
                sandboxProfile += "(import \"sandbox-minimal.sb\")\n";

            debug("Generated sandbox profile:");
            debug(sandboxProfile);

            Path sandboxFile = tmpDir + "/.sandbox.sb";

            writeFile(sandboxFile, sandboxProfile);

            bool allowLocalNetworking = parsedDrv->getBoolAttr("__darwinAllowLocalNetworking");

            /* The tmpDir in scope points at the temporary build directory for our derivation. Some packages try different mechanisms
               to find temporary directories, so we want to open up a broader place for them to dump their files, if needed. */
            Path globalTmpDir = canonPath(getEnv("TMPDIR").value_or("/tmp"), true);

            /* They don't like trailing slashes on subpath directives */
            if (globalTmpDir.back() == '/') globalTmpDir.pop_back();

            if (getEnv("_NIX_TEST_NO_SANDBOX") != "1") {
                builder = "/usr/bin/sandbox-exec";
                args.push_back("sandbox-exec");
                args.push_back("-f");
                args.push_back(sandboxFile);
                args.push_back("-D");
                args.push_back("_GLOBAL_TMP_DIR=" + globalTmpDir);
                args.push_back("-D");
                args.push_back("IMPORT_DIR=" + settings.nixDataDir + "/nix/sandbox/");
                if (allowLocalNetworking) {
                    args.push_back("-D");
                    args.push_back(std::string("_ALLOW_LOCAL_NETWORKING=1"));
                }
                args.push_back(drv->builder);
            } else {
                builder = drv->builder;
                args.push_back(std::string(baseNameOf(drv->builder)));
            }
        }
#else
        else {
            builder = drv->builder;
            args.push_back(std::string(baseNameOf(drv->builder)));
        }
#endif

        for (auto & i : drv->args)
            args.push_back(rewriteStrings(i, inputRewrites));

        /* Indicate that we managed to set up the build environment. */
        writeFull(STDERR_FILENO, std::string("\2\n"));

        /* Execute the program.  This should not return. */
        if (drv->isBuiltin()) {
            try {
                logger = makeJSONLogger(*logger);

                BasicDerivation & drv2(*drv);
                for (auto & e : drv2.env)
                    e.second = rewriteStrings(e.second, inputRewrites);

                if (drv->builder == "builtin:fetchurl")
                    builtinFetchurl(drv2, netrcData);
                else if (drv->builder == "builtin:buildenv")
                    builtinBuildenv(drv2);
                else if (drv->builder == "builtin:unpack-channel")
                    builtinUnpackChannel(drv2);
                else
                    throw Error("unsupported builtin builder '%1%'", drv->builder.substr(8));
                _exit(0);
            } catch (std::exception & e) {
                writeFull(STDERR_FILENO, e.what() + std::string("\n"));
                _exit(1);
            }
        }

#if __APPLE__
        posix_spawnattr_t attrp;

        if (posix_spawnattr_init(&attrp))
            throw SysError("failed to initialize builder");

        if (posix_spawnattr_setflags(&attrp, POSIX_SPAWN_SETEXEC))
            throw SysError("failed to initialize builder");

        if (drv->platform == "aarch64-darwin") {
            // Unset kern.curproc_arch_affinity so we can escape Rosetta
            int affinity = 0;
            sysctlbyname("kern.curproc_arch_affinity", NULL, NULL, &affinity, sizeof(affinity));

            cpu_type_t cpu = CPU_TYPE_ARM64;
            posix_spawnattr_setbinpref_np(&attrp, 1, &cpu, NULL);
        } else if (drv->platform == "x86_64-darwin") {
            cpu_type_t cpu = CPU_TYPE_X86_64;
            posix_spawnattr_setbinpref_np(&attrp, 1, &cpu, NULL);
        }

        posix_spawn(NULL, builder.c_str(), NULL, &attrp, stringsToCharPtrs(args).data(), stringsToCharPtrs(envStrs).data());
#else
        execve(builder.c_str(), stringsToCharPtrs(args).data(), stringsToCharPtrs(envStrs).data());
#endif

        throw SysError("executing '%1%'", drv->builder);

    } catch (Error & e) {
        writeFull(STDERR_FILENO, "\1\n");
        FdSink sink(STDERR_FILENO);
        sink << e;
        sink.flush();
        _exit(1);
    }
}


DrvOutputs LocalDerivationGoal::registerOutputs()
{
    /* When using a build hook, the build hook can register the output
       as valid (by doing `nix-store --import').  If so we don't have
       to do anything here.

       We can only early return when the outputs are known a priori. For
       floating content-addressed derivations this isn't the case.
     */
    if (hook)
        return DerivationGoal::registerOutputs();

    std::map<std::string, ValidPathInfo> infos;

    /* Set of inodes seen during calls to canonicalisePathMetaData()
       for this build's outputs.  This needs to be shared between
       outputs to allow hard links between outputs. */
    InodesSeen inodesSeen;

    Path checkSuffix = ".check";
    bool keepPreviousRound = settings.keepFailed || settings.runDiffHook;

    std::exception_ptr delayedException;

    /* The paths that can be referenced are the input closures, the
       output paths, and any paths that have been built via recursive
       Nix calls. */
    StorePathSet referenceablePaths;
    for (auto & p : inputPaths) referenceablePaths.insert(p);
    for (auto & i : scratchOutputs) referenceablePaths.insert(i.second);
    for (auto & p : addedPaths) referenceablePaths.insert(p);

    /* FIXME `needsHashRewrite` should probably be removed and we get to the
       real reason why we aren't using the chroot dir */
    auto toRealPathChroot = [&](const Path & p) -> Path {
        return useChroot && !needsHashRewrite()
            ? chrootRootDir + p
            : worker.store.toRealPath(p);
    };

    /* Check whether the output paths were created, and make all
       output paths read-only.  Then get the references of each output (that we
       might need to register), so we can topologically sort them. For the ones
       that are most definitely already installed, we just store their final
       name so we can also use it in rewrites. */
    StringSet outputsToSort;
    struct AlreadyRegistered { StorePath path; };
    struct PerhapsNeedToRegister { StorePathSet refs; };
    std::map<std::string, std::variant<AlreadyRegistered, PerhapsNeedToRegister>> outputReferencesIfUnregistered;
    std::map<std::string, struct stat> outputStats;
    for (auto & [outputName, _] : drv->outputs) {
        auto actualPath = toRealPathChroot(worker.store.printStorePath(scratchOutputs.at(outputName)));

        outputsToSort.insert(outputName);

        /* Updated wanted info to remove the outputs we definitely don't need to register */
        auto & initialInfo = initialOutputs.at(outputName);

        /* Don't register if already valid, and not checking */
        initialInfo.wanted = buildMode == bmCheck
            || !(initialInfo.known && initialInfo.known->isValid());
        if (!initialInfo.wanted) {
            outputReferencesIfUnregistered.insert_or_assign(
                outputName,
                AlreadyRegistered { .path = initialInfo.known->path });
            continue;
        }

        struct stat st;
        if (lstat(actualPath.c_str(), &st) == -1) {
            if (errno == ENOENT)
                throw BuildError(
                    "builder for '%s' failed to produce output path for output '%s' at '%s'",
                    worker.store.printStorePath(drvPath), outputName, actualPath);
            throw SysError("getting attributes of path '%s'", actualPath);
        }

#ifndef __CYGWIN__
        /* Check that the output is not group or world writable, as
           that means that someone else can have interfered with the
           build.  Also, the output should be owned by the build
           user. */
        if ((!S_ISLNK(st.st_mode) && (st.st_mode & (S_IWGRP | S_IWOTH))) ||
            (buildUser && st.st_uid != buildUser->getUID()))
            throw BuildError(
                    "suspicious ownership or permission on '%s' for output '%s'; rejecting this build output",
                    actualPath, outputName);
#endif

        /* Canonicalise first.  This ensures that the path we're
           rewriting doesn't contain a hard link to /etc/shadow or
           something like that. */
        canonicalisePathMetaData(actualPath, buildUser ? buildUser->getUID() : -1, inodesSeen);

        debug("scanning for references for output '%s' in temp location '%s'", outputName, actualPath);

        /* Pass blank Sink as we are not ready to hash data at this stage. */
        NullSink blank;
        auto references = scanForReferences(blank, actualPath, referenceablePaths);

        outputReferencesIfUnregistered.insert_or_assign(
            outputName,
            PerhapsNeedToRegister { .refs = references });
        outputStats.insert_or_assign(outputName, std::move(st));
    }

    auto sortedOutputNames = topoSort(outputsToSort,
        {[&](const std::string & name) {
            return std::visit(overloaded {
                /* Since we'll use the already installed versions of these, we
                   can treat them as leaves and ignore any references they
                   have. */
                [&](const AlreadyRegistered &) { return StringSet {}; },
                [&](const PerhapsNeedToRegister & refs) {
                    StringSet referencedOutputs;
                    /* FIXME build inverted map up front so no quadratic waste here */
                    for (auto & r : refs.refs)
                        for (auto & [o, p] : scratchOutputs)
                            if (r == p)
                                referencedOutputs.insert(o);
                    return referencedOutputs;
                },
            }, outputReferencesIfUnregistered.at(name));
        }},
        {[&](const std::string & path, const std::string & parent) {
            // TODO with more -vvvv also show the temporary paths for manual inspection.
            return BuildError(
                "cycle detected in build of '%s' in the references of output '%s' from output '%s'",
                worker.store.printStorePath(drvPath), path, parent);
        }});

    std::reverse(sortedOutputNames.begin(), sortedOutputNames.end());

    OutputPathMap finalOutputs;

    for (auto & outputName : sortedOutputNames) {
        auto output = drv->outputs.at(outputName);
        auto & scratchPath = scratchOutputs.at(outputName);
        auto actualPath = toRealPathChroot(worker.store.printStorePath(scratchPath));

        auto finish = [&](StorePath finalStorePath) {
            /* Store the final path */
            finalOutputs.insert_or_assign(outputName, finalStorePath);
            /* The rewrite rule will be used in downstream outputs that refer to
               use. This is why the topological sort is essential to do first
               before this for loop. */
            if (scratchPath != finalStorePath)
                outputRewrites[std::string { scratchPath.hashPart() }] = std::string { finalStorePath.hashPart() };
        };

        std::optional<StorePathSet> referencesOpt = std::visit(overloaded {
            [&](const AlreadyRegistered & skippedFinalPath) -> std::optional<StorePathSet> {
                finish(skippedFinalPath.path);
                return std::nullopt;
            },
            [&](const PerhapsNeedToRegister & r) -> std::optional<StorePathSet> {
                return r.refs;
            },
        }, outputReferencesIfUnregistered.at(outputName));

        if (!referencesOpt)
            continue;
        auto references = *referencesOpt;

        auto rewriteOutput = [&]() {
            /* Apply hash rewriting if necessary. */
            if (!outputRewrites.empty()) {
                debug("rewriting hashes in '%1%'; cross fingers", actualPath);

                /* FIXME: this is in-memory. */
                StringSink sink;
                dumpPath(actualPath, sink);
                deletePath(actualPath);
                sink.s = rewriteStrings(sink.s, outputRewrites);
                StringSource source(sink.s);
                restorePath(actualPath, source);
            }
        };

        auto rewriteRefs = [&]() -> PathReferences<StorePath> {
            /* In the CA case, we need the rewritten refs to calculate the
               final path, therefore we look for a *non-rewritten
               self-reference, and use a bool rather try to solve the
               computationally intractable fixed point. */
            PathReferences<StorePath> res {
                .hasSelfReference = false,
            };
            for (auto & r : references) {
                auto name = r.name();
                auto origHash = std::string { r.hashPart() };
                if (r == scratchPath)
                    res.hasSelfReference = true;
                else if (outputRewrites.count(origHash) == 0)
                    res.references.insert(r);
                else {
                    std::string newRef = outputRewrites.at(origHash);
                    newRef += '-';
                    newRef += name;
                    res.references.insert(StorePath { newRef });
                }
            }
            return res;
        };

        auto newInfoFromCA = [&](const DerivationOutput::CAFloating outputHash) -> ValidPathInfo {
            auto & st = outputStats.at(outputName);
            if (outputHash.method == ContentAddressMethod { FileIngestionMethod::Flat } ||
                outputHash.method == ContentAddressMethod { TextHashMethod {} })
            {
                /* The output path should be a regular file without execute permission. */
                if (!S_ISREG(st.st_mode) || (st.st_mode & S_IXUSR) != 0)
                    throw BuildError(
                        "output path '%1%' should be a non-executable regular file "
                        "since recursive hashing is not enabled (one of outputHashMode={flat,text} is true)",
                        actualPath);
            }
            rewriteOutput();
            /* FIXME optimize and deduplicate with addToStore */
            std::string oldHashPart { scratchPath.hashPart() };
            HashModuloSink caSink { outputHash.hashType, oldHashPart };
            std::visit(overloaded {
                [&](const TextHashMethod &) {
                    readFile(actualPath, caSink);
                },
                [&](const FileIngestionMethod & m2) {
                    switch (m2) {
                    case FileIngestionMethod::Recursive:
                        dumpPath(actualPath, caSink);
                        break;
                    case FileIngestionMethod::Flat:
                        readFile(actualPath, caSink);
                        break;
                    }
                },
            }, outputHash.method);
            auto got = caSink.finish().first;
            ValidPathInfo newInfo0 {
                worker.store,
                {
                    .name = outputPathName(drv->name, outputName),
                    .info = contentAddressFromMethodHashAndRefs(
                        outputHash.method,
                        std::move(got),
                        rewriteRefs()),
                },
                Hash::dummy,
            };
            if (scratchPath != newInfo0.path) {
                // Also rewrite the output path
                auto source = sinkToSource([&](Sink & nextSink) {
                    StringSink sink;
                    dumpPath(actualPath, sink);
                    RewritingSink rsink2(oldHashPart, std::string(newInfo0.path.hashPart()), nextSink);
                    rsink2(sink.s);
                    rsink2.flush();
                });
                Path tmpPath = actualPath + ".tmp";
                restorePath(tmpPath, *source);
                deletePath(actualPath);
                movePath(tmpPath, actualPath);
            }

            HashResult narHashAndSize = hashPath(htSHA256, actualPath);
            newInfo0.narHash = narHashAndSize.first;
            newInfo0.narSize = narHashAndSize.second;

            assert(newInfo0.ca);
            return newInfo0;
        };

        ValidPathInfo newInfo = std::visit(overloaded {

            [&](const DerivationOutput::InputAddressed & output) {
                /* input-addressed case */
                auto requiredFinalPath = output.path;
                /* Preemptively add rewrite rule for final hash, as that is
                   what the NAR hash will use rather than normalized-self references */
                if (scratchPath != requiredFinalPath)
                    outputRewrites.insert_or_assign(
                        std::string { scratchPath.hashPart() },
                        std::string { requiredFinalPath.hashPart() });
                rewriteOutput();
                auto narHashAndSize = hashPath(htSHA256, actualPath);
                ValidPathInfo newInfo0 { requiredFinalPath, narHashAndSize.first };
                newInfo0.narSize = narHashAndSize.second;
                static_cast<PathReferences<StorePath> &>(newInfo0) = rewriteRefs();
                return newInfo0;
            },

<<<<<<< HEAD
            [&](const DerivationOutputCAFixed & dof) {
                auto wanted = getContentAddressHash(dof.ca);

                auto newInfo0 = newInfoFromCA(DerivationOutputCAFloating {
                    .method = getContentAddressMethod(dof.ca),
                    .hashType = wanted.type,
=======
            [&](const DerivationOutput::CAFixed & dof) {
                auto newInfo0 = newInfoFromCA(DerivationOutput::CAFloating {
                    .method = dof.hash.method,
                    .hashType = dof.hash.hash.type,
>>>>>>> 0dc29749
                });

                /* Check wanted hash */
                assert(newInfo0.ca);
                auto got = getContentAddressHash(*newInfo0.ca);
                if (wanted != got) {
                    /* Throw an error after registering the path as
                       valid. */
                    worker.hashMismatch = true;
                    delayedException = std::make_exception_ptr(
                        BuildError("hash mismatch in fixed-output derivation '%s':\n  specified: %s\n     got:    %s",
                            worker.store.printStorePath(drvPath),
                            wanted.to_string(SRI, true),
                            got.to_string(SRI, true)));
                }
                if (static_cast<const PathReferences<StorePath> &>(newInfo0) != PathReferences<StorePath> {})
                    delayedException = std::make_exception_ptr(
                        BuildError("illegal path references in fixed-output derivation '%s'",
                            worker.store.printStorePath(drvPath)));

                return newInfo0;
            },

            [&](const DerivationOutput::CAFloating & dof) {
                return newInfoFromCA(dof);
            },

            [&](const DerivationOutput::Deferred &) -> ValidPathInfo {
                // No derivation should reach that point without having been
                // rewritten first
                assert(false);
            },

        }, output.raw());

        /* FIXME: set proper permissions in restorePath() so
            we don't have to do another traversal. */
        canonicalisePathMetaData(actualPath, -1, inodesSeen);

        /* Calculate where we'll move the output files. In the checking case we
           will leave leave them where they are, for now, rather than move to
           their usual "final destination" */
        auto finalDestPath = worker.store.printStorePath(newInfo.path);

        /* Lock final output path, if not already locked. This happens with
           floating CA derivations and hash-mismatching fixed-output
           derivations. */
        PathLocks dynamicOutputLock;
        dynamicOutputLock.setDeletion(true);
        auto optFixedPath = output.path(worker.store, drv->name, outputName);
        if (!optFixedPath ||
            worker.store.printStorePath(*optFixedPath) != finalDestPath)
        {
            assert(newInfo.ca);
            dynamicOutputLock.lockPaths({worker.store.toRealPath(finalDestPath)});
        }

        /* Move files, if needed */
        if (worker.store.toRealPath(finalDestPath) != actualPath) {
            if (buildMode == bmRepair) {
                /* Path already exists, need to replace it */
                replaceValidPath(worker.store.toRealPath(finalDestPath), actualPath);
                actualPath = worker.store.toRealPath(finalDestPath);
            } else if (buildMode == bmCheck) {
                /* Path already exists, and we want to compare, so we leave out
                   new path in place. */
            } else if (worker.store.isValidPath(newInfo.path)) {
                /* Path already exists because CA path produced by something
                   else. No moving needed. */
                assert(newInfo.ca);
            } else {
                auto destPath = worker.store.toRealPath(finalDestPath);
                deletePath(destPath);
                movePath(actualPath, destPath);
                actualPath = destPath;
            }
        }

        auto & localStore = getLocalStore();

        if (buildMode == bmCheck) {

            if (!worker.store.isValidPath(newInfo.path)) continue;
            ValidPathInfo oldInfo(*worker.store.queryPathInfo(newInfo.path));
            if (newInfo.narHash != oldInfo.narHash) {
                worker.checkMismatch = true;
                if (settings.runDiffHook || settings.keepFailed) {
                    auto dst = worker.store.toRealPath(finalDestPath + checkSuffix);
                    deletePath(dst);
                    movePath(actualPath, dst);

                    handleDiffHook(
                        buildUser ? buildUser->getUID() : getuid(),
                        buildUser ? buildUser->getGID() : getgid(),
                        finalDestPath, dst, worker.store.printStorePath(drvPath), tmpDir);

                    throw NotDeterministic("derivation '%s' may not be deterministic: output '%s' differs from '%s'",
                        worker.store.printStorePath(drvPath), worker.store.toRealPath(finalDestPath), dst);
                } else
                    throw NotDeterministic("derivation '%s' may not be deterministic: output '%s' differs",
                        worker.store.printStorePath(drvPath), worker.store.toRealPath(finalDestPath));
            }

            /* Since we verified the build, it's now ultimately trusted. */
            if (!oldInfo.ultimate) {
                oldInfo.ultimate = true;
                localStore.signPathInfo(oldInfo);
                localStore.registerValidPaths({{oldInfo.path, oldInfo}});
            }

            continue;
        }

        /* For debugging, print out the referenced and unreferenced paths. */
        for (auto & i : inputPaths) {
            auto j = references.find(i);
            if (j == references.end())
                debug("unreferenced input: '%1%'", worker.store.printStorePath(i));
            else
                debug("referenced input: '%1%'", worker.store.printStorePath(i));
        }

        if (curRound == nrRounds) {
            localStore.optimisePath(actualPath, NoRepair); // FIXME: combine with scanForReferences()
            worker.markContentsGood(newInfo.path);
        }

        newInfo.deriver = drvPath;
        newInfo.ultimate = true;
        localStore.signPathInfo(newInfo);

        finish(newInfo.path);

        /* If it's a CA path, register it right away. This is necessary if it
           isn't statically known so that we can safely unlock the path before
           the next iteration */
        if (newInfo.ca)
            localStore.registerValidPaths({{newInfo.path, newInfo}});

        infos.emplace(outputName, std::move(newInfo));
    }

    if (buildMode == bmCheck) {
        /* In case of fixed-output derivations, if there are
           mismatches on `--check` an error must be thrown as this is
           also a source for non-determinism. */
        if (delayedException)
            std::rethrow_exception(delayedException);
        return assertPathValidity();
    }

    /* Apply output checks. */
    checkOutputs(infos);

    /* Compare the result with the previous round, and report which
       path is different, if any.*/
    if (curRound > 1 && prevInfos != infos) {
        assert(prevInfos.size() == infos.size());
        for (auto i = prevInfos.begin(), j = infos.begin(); i != prevInfos.end(); ++i, ++j)
            if (!(*i == *j)) {
                buildResult.isNonDeterministic = true;
                Path prev = worker.store.printStorePath(i->second.path) + checkSuffix;
                bool prevExists = keepPreviousRound && pathExists(prev);
                hintformat hint = prevExists
                    ? hintfmt("output '%s' of '%s' differs from '%s' from previous round",
                        worker.store.printStorePath(i->second.path), worker.store.printStorePath(drvPath), prev)
                    : hintfmt("output '%s' of '%s' differs from previous round",
                        worker.store.printStorePath(i->second.path), worker.store.printStorePath(drvPath));

                handleDiffHook(
                    buildUser ? buildUser->getUID() : getuid(),
                    buildUser ? buildUser->getGID() : getgid(),
                    prev, worker.store.printStorePath(i->second.path),
                    worker.store.printStorePath(drvPath), tmpDir);

                if (settings.enforceDeterminism)
                    throw NotDeterministic(hint);

                printError(hint);

                curRound = nrRounds; // we know enough, bail out early
            }
    }

    /* If this is the first round of several, then move the output out of the way. */
    if (nrRounds > 1 && curRound == 1 && curRound < nrRounds && keepPreviousRound) {
        for (auto & [_, outputStorePath] : finalOutputs) {
            auto path = worker.store.printStorePath(outputStorePath);
            Path prev = path + checkSuffix;
            deletePath(prev);
            Path dst = path + checkSuffix;
            if (rename(path.c_str(), dst.c_str()))
                throw SysError("renaming '%s' to '%s'", path, dst);
        }
    }

    if (curRound < nrRounds) {
        prevInfos = std::move(infos);
        return {};
    }

    /* Remove the .check directories if we're done. FIXME: keep them
       if the result was not determistic? */
    if (curRound == nrRounds) {
        for (auto & [_, outputStorePath] : finalOutputs) {
            Path prev = worker.store.printStorePath(outputStorePath) + checkSuffix;
            deletePath(prev);
        }
    }

    /* Register each output path as valid, and register the sets of
       paths referenced by each of them.  If there are cycles in the
       outputs, this will fail. */
    {
        auto & localStore = getLocalStore();

        ValidPathInfos infos2;
        for (auto & [outputName, newInfo] : infos) {
            infos2.insert_or_assign(newInfo.path, newInfo);
        }
        localStore.registerValidPaths(infos2);
    }

    /* In case of a fixed-output derivation hash mismatch, throw an
       exception now that we have registered the output as valid. */
    if (delayedException)
        std::rethrow_exception(delayedException);

    /* If we made it this far, we are sure the output matches the derivation
       (since the delayedException would be a fixed output CA mismatch). That
       means it's safe to link the derivation to the output hash. We must do
       that for floating CA derivations, which otherwise couldn't be cached,
       but it's fine to do in all cases. */
    DrvOutputs builtOutputs;

    for (auto & [outputName, newInfo] : infos) {
        auto thisRealisation = Realisation {
            .id = DrvOutput {
                initialOutputs.at(outputName).outputHash,
                outputName
            },
            .outPath = newInfo.path
        };
        if (settings.isExperimentalFeatureEnabled(Xp::CaDerivations)) {
            signRealisation(thisRealisation);
            worker.store.registerDrvOutput(thisRealisation);
        }
        if (wantOutput(outputName, wantedOutputs))
            builtOutputs.emplace(thisRealisation.id, thisRealisation);
    }

    return builtOutputs;
}

void LocalDerivationGoal::signRealisation(Realisation & realisation)
{
    getLocalStore().signRealisation(realisation);
}


void LocalDerivationGoal::checkOutputs(const std::map<std::string, ValidPathInfo> & outputs)
{
    std::map<Path, const ValidPathInfo &> outputsByPath;
    for (auto & output : outputs)
        outputsByPath.emplace(worker.store.printStorePath(output.second.path), output.second);

    for (auto & output : outputs) {
        auto & outputName = output.first;
        auto & info = output.second;

        struct Checks
        {
            bool ignoreSelfRefs = false;
            std::optional<uint64_t> maxSize, maxClosureSize;
            std::optional<Strings> allowedReferences, allowedRequisites, disallowedReferences, disallowedRequisites;
        };

        /* Compute the closure and closure size of some output. This
           is slightly tricky because some of its references (namely
           other outputs) may not be valid yet. */
        auto getClosure = [&](const StorePath & path)
        {
            uint64_t closureSize = 0;
            StorePathSet pathsDone;
            std::queue<StorePath> pathsLeft;
            pathsLeft.push(path);

            while (!pathsLeft.empty()) {
                auto path = pathsLeft.front();
                pathsLeft.pop();
                if (!pathsDone.insert(path).second) continue;

                auto i = outputsByPath.find(worker.store.printStorePath(path));
                if (i != outputsByPath.end()) {
                    closureSize += i->second.narSize;
                    for (auto & ref : i->second.referencesPossiblyToSelf())
                        pathsLeft.push(ref);
                } else {
                    auto info = worker.store.queryPathInfo(path);
                    closureSize += info->narSize;
                    for (auto & ref : info->referencesPossiblyToSelf())
                        pathsLeft.push(ref);
                }
            }

            return std::make_pair(std::move(pathsDone), closureSize);
        };

        auto applyChecks = [&](const Checks & checks)
        {
            if (checks.maxSize && info.narSize > *checks.maxSize)
                throw BuildError("path '%s' is too large at %d bytes; limit is %d bytes",
                    worker.store.printStorePath(info.path), info.narSize, *checks.maxSize);

            if (checks.maxClosureSize) {
                uint64_t closureSize = getClosure(info.path).second;
                if (closureSize > *checks.maxClosureSize)
                    throw BuildError("closure of path '%s' is too large at %d bytes; limit is %d bytes",
                        worker.store.printStorePath(info.path), closureSize, *checks.maxClosureSize);
            }

            auto checkRefs = [&](const std::optional<Strings> & value, bool allowed, bool recursive)
            {
                if (!value) return;

                /* Parse a list of reference specifiers.  Each element must
                   either be a store path, or the symbolic name of the output
                   of the derivation (such as `out'). */
                StorePathSet spec;
                for (auto & i : *value) {
                    if (worker.store.isStorePath(i))
                        spec.insert(worker.store.parseStorePath(i));
                    else if (outputs.count(i))
                        spec.insert(outputs.at(i).path);
                    else throw BuildError("derivation contains an illegal reference specifier '%s'", i);
                }

                auto used = recursive
                    ? getClosure(info.path).first
                    : info.referencesPossiblyToSelf();

                if (recursive && checks.ignoreSelfRefs)
                    used.erase(info.path);

                StorePathSet badPaths;

                for (auto & i : used)
                    if (allowed) {
                        if (!spec.count(i))
                            badPaths.insert(i);
                    } else {
                        if (spec.count(i))
                            badPaths.insert(i);
                    }

                if (!badPaths.empty()) {
                    std::string badPathsStr;
                    for (auto & i : badPaths) {
                        badPathsStr += "\n  ";
                        badPathsStr += worker.store.printStorePath(i);
                    }
                    throw BuildError("output '%s' is not allowed to refer to the following paths:%s",
                        worker.store.printStorePath(info.path), badPathsStr);
                }
            };

            checkRefs(checks.allowedReferences, true, false);
            checkRefs(checks.allowedRequisites, true, true);
            checkRefs(checks.disallowedReferences, false, false);
            checkRefs(checks.disallowedRequisites, false, true);
        };

        if (auto structuredAttrs = parsedDrv->getStructuredAttrs()) {
            auto outputChecks = structuredAttrs->find("outputChecks");
            if (outputChecks != structuredAttrs->end()) {
                auto output = outputChecks->find(outputName);

                if (output != outputChecks->end()) {
                    Checks checks;

                    auto maxSize = output->find("maxSize");
                    if (maxSize != output->end())
                        checks.maxSize = maxSize->get<uint64_t>();

                    auto maxClosureSize = output->find("maxClosureSize");
                    if (maxClosureSize != output->end())
                        checks.maxClosureSize = maxClosureSize->get<uint64_t>();

                    auto get = [&](const std::string & name) -> std::optional<Strings> {
                        auto i = output->find(name);
                        if (i != output->end()) {
                            Strings res;
                            for (auto j = i->begin(); j != i->end(); ++j) {
                                if (!j->is_string())
                                    throw Error("attribute '%s' of derivation '%s' must be a list of strings", name, worker.store.printStorePath(drvPath));
                                res.push_back(j->get<std::string>());
                            }
                            checks.disallowedRequisites = res;
                            return res;
                        }
                        return {};
                    };

                    checks.allowedReferences = get("allowedReferences");
                    checks.allowedRequisites = get("allowedRequisites");
                    checks.disallowedReferences = get("disallowedReferences");
                    checks.disallowedRequisites = get("disallowedRequisites");

                    applyChecks(checks);
                }
            }
        } else {
            // legacy non-structured-attributes case
            Checks checks;
            checks.ignoreSelfRefs = true;
            checks.allowedReferences = parsedDrv->getStringsAttr("allowedReferences");
            checks.allowedRequisites = parsedDrv->getStringsAttr("allowedRequisites");
            checks.disallowedReferences = parsedDrv->getStringsAttr("disallowedReferences");
            checks.disallowedRequisites = parsedDrv->getStringsAttr("disallowedRequisites");
            applyChecks(checks);
        }
    }
}


void LocalDerivationGoal::deleteTmpDir(bool force)
{
    if (tmpDir != "") {
        /* Don't keep temporary directories for builtins because they
           might have privileged stuff (like a copy of netrc). */
        if (settings.keepFailed && !force && !drv->isBuiltin()) {
            printError("note: keeping build directory '%s'", tmpDir);
            chmod(tmpDir.c_str(), 0755);
        }
        else
            deletePath(tmpDir);
        tmpDir = "";
    }
}


bool LocalDerivationGoal::isReadDesc(int fd)
{
    return (hook && DerivationGoal::isReadDesc(fd)) ||
        (!hook && fd == builderOut.readSide.get());
}


StorePath LocalDerivationGoal::makeFallbackPath(std::string_view outputName)
{
    return worker.store.makeStorePath(
        "rewrite:" + std::string(drvPath.to_string()) + ":name:" + std::string(outputName),
        Hash(htSHA256), outputPathName(drv->name, outputName));
}


StorePath LocalDerivationGoal::makeFallbackPath(const StorePath & path)
{
    return worker.store.makeStorePath(
        "rewrite:" + std::string(drvPath.to_string()) + ":" + std::string(path.to_string()),
        Hash(htSHA256), path.name());
}


}<|MERGE_RESOLUTION|>--- conflicted
+++ resolved
@@ -2363,19 +2363,12 @@
                 return newInfo0;
             },
 
-<<<<<<< HEAD
-            [&](const DerivationOutputCAFixed & dof) {
+            [&](const DerivationOutput::CAFixed & dof) {
                 auto wanted = getContentAddressHash(dof.ca);
 
                 auto newInfo0 = newInfoFromCA(DerivationOutputCAFloating {
                     .method = getContentAddressMethod(dof.ca),
                     .hashType = wanted.type,
-=======
-            [&](const DerivationOutput::CAFixed & dof) {
-                auto newInfo0 = newInfoFromCA(DerivationOutput::CAFloating {
-                    .method = dof.hash.method,
-                    .hashType = dof.hash.hash.type,
->>>>>>> 0dc29749
                 });
 
                 /* Check wanted hash */
