--- conflicted
+++ resolved
@@ -20,7 +20,6 @@
     Recursive = true
 };
 
-<<<<<<< HEAD
 /* Compute the prefix to the hash algorithm which indicates how the files were
    ingested. */
 std::string makeFileIngestionPrefix(FileIngestionMethod m);
@@ -50,36 +49,10 @@
 
 std::pair<ContentAddressMethod, HashType> parseContentAddressMethod(std::string_view caMethod);
 
-=======
-/*
-  We only have one way to hash text with references, so this is single-value
-  type is only useful in std::variant.
-*/
-struct TextHashMethod { };
-
-struct FixedOutputHashMethod {
-  FileIngestionMethod fileIngestionMethod;
-  HashType hashType;
-};
-
-/* Compute the prefix to the hash algorithm which indicates how the files were
-   ingested. */
-std::string makeFileIngestionPrefix(const FileIngestionMethod m);
-
-
-typedef std::variant<
-    TextHashMethod,
-    FixedOutputHashMethod
-  > ContentAddressMethod;
-
-ContentAddressMethod parseContentAddressMethod(std::string_view rawCaMethod);
-
-std::string renderContentAddressMethod(ContentAddressMethod caMethod);
 
 /*
  * Mini content address
  */
->>>>>>> 39c11c5c
 
 struct TextHash {
     Hash hash;
@@ -91,7 +64,6 @@
     Hash hash;
     std::string printMethodAlgo() const;
 };
-
 
 /*
   We've accumulated several types of content-addressed paths over the years;
@@ -119,10 +91,7 @@
 
 Hash getContentAddressHash(const ContentAddress & ca);
 
-<<<<<<< HEAD
-
-=======
->>>>>>> 39c11c5c
+
 /*
  * References set
  */
