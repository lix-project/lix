#include "archive.hh"
#include "binary-cache-store.hh"
#include "compression.hh"
#include "derivations.hh"
#include "fs-accessor.hh"
#include "globals.hh"
#include "nar-info.hh"
#include "sync.hh"
#include "remote-fs-accessor.hh"
#include "nar-info-disk-cache.hh"
#include "nar-accessor.hh"
#include "json.hh"
#include "thread-pool.hh"
#include "callback.hh"

#include <chrono>
#include <future>
#include <regex>
#include <fstream>

#include <nlohmann/json.hpp>

namespace nix {

BinaryCacheStore::BinaryCacheStore(const Params & params)
    : BinaryCacheStoreConfig(params)
    , Store(params)
{
    if (secretKeyFile != "")
        secretKey = std::unique_ptr<SecretKey>(new SecretKey(readFile(secretKeyFile)));

    StringSink sink;
    sink << narVersionMagic1;
    narMagic = sink.s;
}

void BinaryCacheStore::init()
{
    std::string cacheInfoFile = "nix-cache-info";

    auto cacheInfo = getFile(cacheInfoFile);
    if (!cacheInfo) {
        upsertFile(cacheInfoFile, "StoreDir: " + storeDir + "\n", "text/x-nix-cache-info");
    } else {
        for (auto & line : tokenizeString<Strings>(*cacheInfo, "\n")) {
            size_t colon= line.find(':');
            if (colon ==std::string::npos) continue;
            auto name = line.substr(0, colon);
            auto value = trim(line.substr(colon + 1, std::string::npos));
            if (name == "StoreDir") {
                if (value != storeDir)
                    throw Error("binary cache '%s' is for Nix stores with prefix '%s', not '%s'",
                        getUri(), value, storeDir);
            } else if (name == "WantMassQuery") {
                wantMassQuery.setDefault(value == "1");
            } else if (name == "Priority") {
                priority.setDefault(std::stoi(value));
            }
        }
    }
}

void BinaryCacheStore::upsertFile(const std::string & path,
    std::string && data,
    const std::string & mimeType)
{
    upsertFile(path, std::make_shared<std::stringstream>(std::move(data)), mimeType);
}

void BinaryCacheStore::getFile(const std::string & path,
    Callback<std::optional<std::string>> callback) noexcept
{
    try {
        callback(getFile(path));
    } catch (...) { callback.rethrow(); }
}

void BinaryCacheStore::getFile(const std::string & path, Sink & sink)
{
    std::promise<std::optional<std::string>> promise;
    getFile(path,
        {[&](std::future<std::optional<std::string>> result) {
            try {
                promise.set_value(result.get());
            } catch (...) {
                promise.set_exception(std::current_exception());
            }
        }});
    sink(*promise.get_future().get());
}

std::optional<std::string> BinaryCacheStore::getFile(const std::string & path)
{
    StringSink sink;
    try {
        getFile(path, sink);
    } catch (NoSuchBinaryCacheFile &) {
        return std::nullopt;
    }
    return std::move(sink.s);
}

std::string BinaryCacheStore::narInfoFileFor(const StorePath & storePath)
{
    return std::string(storePath.hashPart()) + ".narinfo";
}

void BinaryCacheStore::writeNarInfo(ref<NarInfo> narInfo)
{
    auto narInfoFile = narInfoFileFor(narInfo->path);

    upsertFile(narInfoFile, narInfo->to_string(*this), "text/x-nix-narinfo");

    {
        auto state_(state.lock());
        state_->pathInfoCache.upsert(
            std::string(narInfo->path.to_string()),
            PathInfoCacheValue { .value = std::shared_ptr<NarInfo>(narInfo) });
    }

    if (diskCache)
        diskCache->upsertNarInfo(getUri(), std::string(narInfo->path.hashPart()), std::shared_ptr<NarInfo>(narInfo));
}

AutoCloseFD openFile(const Path & path)
{
    auto fd = open(path.c_str(), O_RDONLY | O_CLOEXEC);
    if (!fd)
        throw SysError("opening file '%1%'", path);
    return fd;
}

ref<const ValidPathInfo> BinaryCacheStore::addToStoreCommon(
    Source & narSource, RepairFlag repair, CheckSigsFlag checkSigs,
    std::function<ValidPathInfo(HashResult)> mkInfo)
{
    auto [fdTemp, fnTemp] = createTempFile();

    AutoDelete autoDelete(fnTemp);

    auto now1 = std::chrono::steady_clock::now();

    /* Read the NAR simultaneously into a CompressionSink+FileSink (to
       write the compressed NAR to disk), into a HashSink (to get the
       NAR hash), and into a NarAccessor (to get the NAR listing). */
    HashSink fileHashSink { htSHA256 };
    std::shared_ptr<FSAccessor> narAccessor;
    HashSink narHashSink { htSHA256 };
    {
    FdSink fileSink(fdTemp.get());
    TeeSink teeSinkCompressed { fileSink, fileHashSink };
    auto compressionSink = makeCompressionSink(compression, teeSinkCompressed, parallelCompression, compressionLevel);
    TeeSink teeSinkUncompressed { *compressionSink, narHashSink };
    TeeSource teeSource { narSource, teeSinkUncompressed };
    narAccessor = makeNarAccessor(teeSource);
    compressionSink->finish();
    fileSink.flush();
    }

    auto now2 = std::chrono::steady_clock::now();

    auto info = mkInfo(narHashSink.finish());
    auto narInfo = make_ref<NarInfo>(info);
    narInfo->compression = compression;
    auto [fileHash, fileSize] = fileHashSink.finish();
    narInfo->fileHash = fileHash;
    narInfo->fileSize = fileSize;
    narInfo->url = "nar/" + narInfo->fileHash->to_string(Base32, false) + ".nar"
        + (compression == "xz" ? ".xz" :
           compression == "bzip2" ? ".bz2" :
           compression == "zstd" ? ".zst" :
           compression == "lzip" ? ".lzip" :
           compression == "lz4" ? ".lz4" :
           compression == "br" ? ".br" :
           "");

    auto duration = std::chrono::duration_cast<std::chrono::milliseconds>(now2 - now1).count();
    printMsg(lvlTalkative, "copying path '%1%' (%2% bytes, compressed %3$.1f%% in %4% ms) to binary cache",
        printStorePath(narInfo->path), info.narSize,
        ((1.0 - (double) fileSize / info.narSize) * 100.0),
        duration);

    /* Verify that all references are valid. This may do some .narinfo
       reads, but typically they'll already be cached. */
    for (auto & ref : info.references)
        try {
            queryPathInfo(ref);
        } catch (InvalidPath &) {
            throw Error("cannot add '%s' to the binary cache because the reference '%s' is not valid",
                printStorePath(info.path), printStorePath(ref));
        }

    /* Optionally write a JSON file containing a listing of the
       contents of the NAR. */
    if (writeNARListing) {
        std::ostringstream jsonOut;

        {
            JSONObject jsonRoot(jsonOut);
            jsonRoot.attr("version", 1);

            {
                auto res = jsonRoot.placeholder("root");
                listNar(res, ref<FSAccessor>(narAccessor), "", true);
            }
        }

        upsertFile(std::string(info.path.hashPart()) + ".ls", jsonOut.str(), "application/json");
    }

    /* Optionally maintain an index of DWARF debug info files
       consisting of JSON files named 'debuginfo/<build-id>' that
       specify the NAR file and member containing the debug info. */
    if (writeDebugInfo) {

        std::string buildIdDir = "/lib/debug/.build-id";

        if (narAccessor->stat(buildIdDir).type == FSAccessor::tDirectory) {

            ThreadPool threadPool(25);

            auto doFile = [&](std::string member, std::string key, std::string target) {
                checkInterrupt();

                nlohmann::json json;
                json["archive"] = target;
                json["member"] = member;

                // FIXME: or should we overwrite? The previous link may point
                // to a GC'ed file, so overwriting might be useful...
                if (fileExists(key)) return;

                printMsg(lvlTalkative, "creating debuginfo link from '%s' to '%s'", key, target);

                upsertFile(key, json.dump(), "application/json");
            };

            std::regex regex1("^[0-9a-f]{2}$");
            std::regex regex2("^[0-9a-f]{38}\\.debug$");

            for (auto & s1 : narAccessor->readDirectory(buildIdDir)) {
                auto dir = buildIdDir + "/" + s1;

                if (narAccessor->stat(dir).type != FSAccessor::tDirectory
                    || !std::regex_match(s1, regex1))
                    continue;

                for (auto & s2 : narAccessor->readDirectory(dir)) {
                    auto debugPath = dir + "/" + s2;

                    if (narAccessor->stat(debugPath).type != FSAccessor::tRegular
                        || !std::regex_match(s2, regex2))
                        continue;

                    auto buildId = s1 + s2;

                    std::string key = "debuginfo/" + buildId;
                    std::string target = "../" + narInfo->url;

                    threadPool.enqueue(std::bind(doFile, std::string(debugPath, 1), key, target));
                }
            }

            threadPool.process();
        }
    }

    /* Atomically write the NAR file. */
    if (repair || !fileExists(narInfo->url)) {
        stats.narWrite++;
        upsertFile(narInfo->url,
            std::make_shared<std::fstream>(fnTemp, std::ios_base::in | std::ios_base::binary),
            "application/x-nix-nar");
    } else
        stats.narWriteAverted++;

    stats.narWriteBytes += info.narSize;
    stats.narWriteCompressedBytes += fileSize;
    stats.narWriteCompressionTimeMs += duration;

    /* Atomically write the NAR info file.*/
    if (secretKey) narInfo->sign(*this, *secretKey);

    writeNarInfo(narInfo);

    stats.narInfoWrite++;

    return narInfo;
}

void BinaryCacheStore::addToStore(const ValidPathInfo & info, Source & narSource,
    RepairFlag repair, CheckSigsFlag checkSigs)
{
    if (!repair && isValidPath(info.path)) {
        // FIXME: copyNAR -> null sink
        narSource.drain();
        return;
    }

    addToStoreCommon(narSource, repair, checkSigs, {[&](HashResult nar) {
        /* FIXME reinstate these, once we can correctly do hash modulo sink as
           needed. We need to throw here in case we uploaded a corrupted store path. */
        // assert(info.narHash == nar.first);
        // assert(info.narSize == nar.second);
        return info;
    }});
}

StorePath BinaryCacheStore::addToStoreFromDump(Source & dump, std::string_view name,
    FileIngestionMethod method, HashType hashAlgo, RepairFlag repair, const StorePathSet & references)
{
    if (method != FileIngestionMethod::Recursive || hashAlgo != htSHA256)
        unsupported("addToStoreFromDump");
    return addToStoreCommon(dump, repair, CheckSigs, [&](HashResult nar) {
        ValidPathInfo info {
            *this,
            {
<<<<<<< HEAD
                .name = name,
=======
                .name = std::string { name },
>>>>>>> 8ba08959
                .info = FixedOutputInfo {
                    {
                        .method = method,
                        .hash = nar.first,
                    },
<<<<<<< HEAD
                    {},
=======
                    {
                        .references = references,
                        .hasSelfReference = false,
                    },
>>>>>>> 8ba08959
                },
            },
            nar.first,
        };
        info.narSize = nar.second;
        return info;
    })->path;
}

bool BinaryCacheStore::isValidPathUncached(const StorePath & storePath)
{
    // FIXME: this only checks whether a .narinfo with a matching hash
    // part exists. So ‘f4kb...-foo’ matches ‘f4kb...-bar’, even
    // though they shouldn't. Not easily fixed.
    return fileExists(narInfoFileFor(storePath));
}

void BinaryCacheStore::narFromPath(const StorePath & storePath, Sink & sink)
{
    auto info = queryPathInfo(storePath).cast<const NarInfo>();

    LengthSink narSize;
    TeeSink tee { sink, narSize };

    auto decompressor = makeDecompressionSink(info->compression, tee);

    try {
        getFile(info->url, *decompressor);
    } catch (NoSuchBinaryCacheFile & e) {
        throw SubstituteGone(e.info());
    }

    decompressor->finish();

    stats.narRead++;
    //stats.narReadCompressedBytes += nar->size(); // FIXME
    stats.narReadBytes += narSize.length;
}

void BinaryCacheStore::queryPathInfoUncached(const StorePath & storePath,
    Callback<std::shared_ptr<const ValidPathInfo>> callback) noexcept
{
    auto uri = getUri();
    auto storePathS = printStorePath(storePath);
    auto act = std::make_shared<Activity>(*logger, lvlTalkative, actQueryPathInfo,
        fmt("querying info about '%s' on '%s'", storePathS, uri), Logger::Fields{storePathS, uri});
    PushActivity pact(act->id);

    auto narInfoFile = narInfoFileFor(storePath);

    auto callbackPtr = std::make_shared<decltype(callback)>(std::move(callback));

    getFile(narInfoFile,
        {[=](std::future<std::optional<std::string>> fut) {
            try {
                auto data = fut.get();

                if (!data) return (*callbackPtr)({});

                stats.narInfoRead++;

                (*callbackPtr)((std::shared_ptr<ValidPathInfo>)
                    std::make_shared<NarInfo>(*this, *data, narInfoFile));

                (void) act; // force Activity into this lambda to ensure it stays alive
            } catch (...) {
                callbackPtr->rethrow();
            }
        }});
}

StorePath BinaryCacheStore::addToStore(
    std::string_view name,
    const Path & srcPath,
    FileIngestionMethod method,
    HashType hashAlgo,
    PathFilter & filter,
    RepairFlag repair,
    const StorePathSet & references)
{
    /* FIXME: Make BinaryCacheStore::addToStoreCommon support
       non-recursive+sha256 so we can just use the default
       implementation of this method in terms of addToStoreFromDump. */

    HashSink sink { hashAlgo };
    if (method == FileIngestionMethod::Recursive) {
        dumpPath(srcPath, sink, filter);
    } else {
        readFile(srcPath, sink);
    }
    auto h = sink.finish().first;

    auto source = sinkToSource([&](Sink & sink) {
        dumpPath(srcPath, sink, filter);
    });
    return addToStoreCommon(*source, repair, CheckSigs, [&](HashResult nar) {
        ValidPathInfo info {
            *this,
            {
<<<<<<< HEAD
                .name = name,
=======
                .name = std::string { name },
>>>>>>> 8ba08959
                .info = FixedOutputInfo {
                    {
                        .method = method,
                        .hash = h,
                    },
<<<<<<< HEAD
                    {},
=======
                    {
                        .references = references,
                        .hasSelfReference = false,
                    },
>>>>>>> 8ba08959
                },
            },
            nar.first,
        };
        info.narSize = nar.second;
        return info;
    })->path;
}

StorePath BinaryCacheStore::addTextToStore(
    std::string_view name,
    std::string_view s,
    const StorePathSet & references,
    RepairFlag repair)
{
    auto textHash = hashString(htSHA256, s);
    auto path = makeTextPath(name, TextInfo { textHash, references });

    if (!repair && isValidPath(path))
        return path;

    StringSink sink;
    dumpString(s, sink);
    StringSource source(sink.s);
    return addToStoreCommon(source, repair, CheckSigs, [&](HashResult nar) {
        ValidPathInfo info {
            *this,
            {
<<<<<<< HEAD
                .name = name,
=======
                .name = std::string { name },
>>>>>>> 8ba08959
                .info = TextInfo {
                    { .hash = textHash },
                    references,
                },
            },
            nar.first,
        };
        info.narSize = nar.second;
<<<<<<< HEAD
        info.ca = TextHash { textHash };
=======
>>>>>>> 8ba08959
        return info;
    })->path;
}

void BinaryCacheStore::queryRealisationUncached(const DrvOutput & id,
    Callback<std::shared_ptr<const Realisation>> callback) noexcept
{
    auto outputInfoFilePath = realisationsPrefix + "/" + id.to_string() + ".doi";

    auto callbackPtr = std::make_shared<decltype(callback)>(std::move(callback));

    Callback<std::optional<std::string>> newCallback = {
        [=](std::future<std::optional<std::string>> fut) {
            try {
                auto data = fut.get();
                if (!data) return (*callbackPtr)({});

                auto realisation = Realisation::fromJSON(
                    nlohmann::json::parse(*data), outputInfoFilePath);
                return (*callbackPtr)(std::make_shared<const Realisation>(realisation));
            } catch (...) {
                callbackPtr->rethrow();
            }
        }
    };

    getFile(outputInfoFilePath, std::move(newCallback));
}

void BinaryCacheStore::registerDrvOutput(const Realisation& info) {
    if (diskCache)
        diskCache->upsertRealisation(getUri(), info);
    auto filePath = realisationsPrefix + "/" + info.id.to_string() + ".doi";
    upsertFile(filePath, info.toJSON().dump(), "application/json");
}

ref<FSAccessor> BinaryCacheStore::getFSAccessor()
{
    return make_ref<RemoteFSAccessor>(ref<Store>(shared_from_this()), localNarCache);
}

void BinaryCacheStore::addSignatures(const StorePath & storePath, const StringSet & sigs)
{
    /* Note: this is inherently racy since there is no locking on
       binary caches. In particular, with S3 this unreliable, even
       when addSignatures() is called sequentially on a path, because
       S3 might return an outdated cached version. */

    auto narInfo = make_ref<NarInfo>((NarInfo &) *queryPathInfo(storePath));

    narInfo->sigs.insert(sigs.begin(), sigs.end());

    writeNarInfo(narInfo);
}

std::optional<std::string> BinaryCacheStore::getBuildLog(const StorePath & path)
{
    auto drvPath = path;

    if (!path.isDerivation()) {
        try {
            auto info = queryPathInfo(path);
            // FIXME: add a "Log" field to .narinfo
            if (!info->deriver) return std::nullopt;
            drvPath = *info->deriver;
        } catch (InvalidPath &) {
            return std::nullopt;
        }
    }

    auto logPath = "log/" + std::string(baseNameOf(printStorePath(drvPath)));

    debug("fetching build log from binary cache '%s/%s'", getUri(), logPath);

    return getFile(logPath);
}

void BinaryCacheStore::addBuildLog(const StorePath & drvPath, std::string_view log)
{
    assert(drvPath.isDerivation());

    upsertFile(
        "log/" + std::string(drvPath.to_string()),
        (std::string) log, // FIXME: don't copy
        "text/plain; charset=utf-8");
}

}<|MERGE_RESOLUTION|>--- conflicted
+++ resolved
@@ -315,24 +315,16 @@
         ValidPathInfo info {
             *this,
             {
-<<<<<<< HEAD
-                .name = name,
-=======
                 .name = std::string { name },
->>>>>>> 8ba08959
                 .info = FixedOutputInfo {
                     {
                         .method = method,
                         .hash = nar.first,
                     },
-<<<<<<< HEAD
-                    {},
-=======
                     {
                         .references = references,
                         .hasSelfReference = false,
                     },
->>>>>>> 8ba08959
                 },
             },
             nar.first,
@@ -432,24 +424,16 @@
         ValidPathInfo info {
             *this,
             {
-<<<<<<< HEAD
-                .name = name,
-=======
                 .name = std::string { name },
->>>>>>> 8ba08959
                 .info = FixedOutputInfo {
                     {
                         .method = method,
                         .hash = h,
                     },
-<<<<<<< HEAD
-                    {},
-=======
                     {
                         .references = references,
                         .hasSelfReference = false,
                     },
->>>>>>> 8ba08959
                 },
             },
             nar.first,
@@ -478,11 +462,7 @@
         ValidPathInfo info {
             *this,
             {
-<<<<<<< HEAD
-                .name = name,
-=======
                 .name = std::string { name },
->>>>>>> 8ba08959
                 .info = TextInfo {
                     { .hash = textHash },
                     references,
@@ -491,10 +471,6 @@
             nar.first,
         };
         info.narSize = nar.second;
-<<<<<<< HEAD
-        info.ca = TextHash { textHash };
-=======
->>>>>>> 8ba08959
         return info;
     })->path;
 }
