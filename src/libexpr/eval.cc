--- conflicted
+++ resolved
@@ -2171,19 +2171,14 @@
     return {};
 }
 
-<<<<<<< HEAD
 BackedStringView EvalState::coerceToString(
     const PosIdx pos,
     Value & v,
-    PathSet & context,
+    NixStringContext & context,
     std::string_view errorCtx,
     bool coerceMore,
     bool copyToStore,
     bool canonicalizePath)
-=======
-BackedStringView EvalState::coerceToString(const PosIdx pos, Value &v, NixStringContext &context,
-    std::string_view errorCtx, bool coerceMore, bool copyToStore, bool canonicalizePath)
->>>>>>> 7474a90d
 {
     forceValue(v, pos);
 
@@ -2261,11 +2256,7 @@
 }
 
 
-<<<<<<< HEAD
-StorePath EvalState::copyPathToStore(PathSet & context, const SourcePath & path)
-=======
-StorePath EvalState::copyPathToStore(NixStringContext & context, const Path & path)
->>>>>>> 7474a90d
+StorePath EvalState::copyPathToStore(NixStringContext & context, const SourcePath & path)
 {
     if (nix::isDerivation(path.path.abs()))
         error("file names are not allowed to end in '%1%'", drvExtension).debugThrow<EvalError>();
@@ -2289,11 +2280,7 @@
 }
 
 
-<<<<<<< HEAD
-SourcePath EvalState::coerceToPath(const PosIdx pos, Value & v, PathSet & context, std::string_view errorCtx)
-=======
-Path EvalState::coerceToPath(const PosIdx pos, Value & v, NixStringContext & context, std::string_view errorCtx)
->>>>>>> 7474a90d
+SourcePath EvalState::coerceToPath(const PosIdx pos, Value & v, NixStringContext & context, std::string_view errorCtx)
 {
     auto path = coerceToString(pos, v, context, errorCtx, false, false, true).toOwned();
     if (path == "" || path[0] != '/')
