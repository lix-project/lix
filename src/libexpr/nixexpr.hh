--- conflicted
+++ resolved
@@ -98,12 +98,7 @@
 {
     NixInt n;
     Value v;
-<<<<<<< HEAD
-    ExprInt(NixInt n) : n(n) { mkInt(v, n); };
-=======
     ExprInt(NixInt n) : n(n) { v.mkInt(n); };
-    COMMON_METHODS
->>>>>>> bd383d1b
     Value * maybeThunk(EvalState & state, Env & env);
     Pos* getPos() { return 0; }
     COMMON_METHODS
@@ -113,12 +108,7 @@
 {
     NixFloat nf;
     Value v;
-<<<<<<< HEAD
-    ExprFloat(NixFloat nf) : nf(nf) { mkFloat(v, nf); };
-=======
     ExprFloat(NixFloat nf) : nf(nf) { v.mkFloat(nf); };
-    COMMON_METHODS
->>>>>>> bd383d1b
     Value * maybeThunk(EvalState & state, Env & env);
     Pos* getPos() { return 0; }
     COMMON_METHODS
@@ -128,28 +118,12 @@
 {
     string s;
     Value v;
-<<<<<<< HEAD
-    ExprString(const Symbol & s) : s(s) { mkString(v, s); };
-=======
     ExprString(std::string s) : s(std::move(s)) { v.mkString(this->s.data()); };
-    COMMON_METHODS
->>>>>>> bd383d1b
     Value * maybeThunk(EvalState & state, Env & env);
     Pos* getPos() { return 0; }
     COMMON_METHODS
 };
 
-<<<<<<< HEAD
-/* Temporary class used during parsing of indented strings. */
-struct ExprIndStr : Expr
-{
-    string s;
-    ExprIndStr(const string & s) : s(s) { };
-    Pos* getPos() { return 0; }
-};
-
-=======
->>>>>>> bd383d1b
 struct ExprPath : Expr
 {
     string s;
