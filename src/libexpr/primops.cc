#include "archive.hh"
#include "derivations.hh"
#include "eval-inline.hh"
#include "eval.hh"
#include "globals.hh"
#include "json-to-value.hh"
#include "names.hh"
#include "store-api.hh"
#include "util.hh"
#include "json.hh"
#include "value-to-json.hh"
#include "value-to-xml.hh"
#include "primops.hh"

#include <sys/types.h>
#include <sys/stat.h>
#include <unistd.h>

#include <algorithm>
#include <cstring>
#include <regex>
#include <dlfcn.h>


namespace nix {


/*************************************************************
 * Miscellaneous
 *************************************************************/


/* Decode a context string ‘!<name>!<path>’ into a pair <path,
   name>. */
std::pair<string, string> decodeContext(const string & s)
{
    if (s.at(0) == '!') {
        size_t index = s.find("!", 1);
        return std::pair<string, string>(string(s, index + 1), string(s, 1, index - 1));
    } else
        return std::pair<string, string>(s.at(0) == '/' ? s : string(s, 1), "");
}


InvalidPathError::InvalidPathError(const Path & path) :
    EvalError("path '%s' is not valid", path), path(path) {}

void EvalState::realiseContext(const PathSet & context)
{
    std::vector<StorePathWithOutputs> drvs;

    for (auto & i : context) {
        std::pair<string, string> decoded = decodeContext(i);
        auto ctx = store->parseStorePath(decoded.first);
        if (!store->isValidPath(ctx))
            throw InvalidPathError(store->printStorePath(ctx));
        if (!decoded.second.empty() && ctx.isDerivation()) {
            drvs.push_back(StorePathWithOutputs{ctx, {decoded.second}});

            /* Add the output of this derivation to the allowed
               paths. */
            if (allowedPaths) {
                auto drv = store->derivationFromPath(store->parseStorePath(decoded.first));
                DerivationOutputs::iterator i = drv.outputs.find(decoded.second);
                if (i == drv.outputs.end())
                    throw Error("derivation '%s' does not have an output named '%s'", decoded.first, decoded.second);
                allowedPaths->insert(store->printStorePath(i->second.path));
            }
        }
    }

    if (drvs.empty()) return;

    if (!evalSettings.enableImportFromDerivation)
        throw EvalError("attempted to realize '%1%' during evaluation but 'allow-import-from-derivation' is false",
            store->printStorePath(drvs.begin()->path));

    /* For performance, prefetch all substitute info. */
    StorePathSet willBuild, willSubstitute, unknown;
    unsigned long long downloadSize, narSize;
    store->queryMissing(drvs, willBuild, willSubstitute, unknown, downloadSize, narSize);
    store->buildPaths(drvs);
}


/* Load and evaluate an expression from path specified by the
   argument. */
static void prim_scopedImport(EvalState & state, const Pos & pos, Value * * args, Value & v)
{
    PathSet context;
    Path path = state.coerceToPath(pos, *args[1], context);

    try {
        state.realiseContext(context);
    } catch (InvalidPathError & e) {
        throw EvalError({
            .hint = hintfmt("cannot import '%1%', since path '%2%' is not valid", path, e.path),
            .nixCode = NixCode { .errPos = pos }
        });
    }

    Path realPath = state.checkSourcePath(state.toRealPath(path, context));

    // FIXME
    if (state.store->isStorePath(path) && state.store->isValidPath(state.store->parseStorePath(path)) && isDerivation(path)) {
        Derivation drv = readDerivation(*state.store, realPath);
        Value & w = *state.allocValue();
        state.mkAttrs(w, 3 + drv.outputs.size());
        Value * v2 = state.allocAttr(w, state.sDrvPath);
        mkString(*v2, path, {"=" + path});
        v2 = state.allocAttr(w, state.sName);
        mkString(*v2, drv.env["name"]);
        Value * outputsVal =
            state.allocAttr(w, state.symbols.create("outputs"));
        state.mkList(*outputsVal, drv.outputs.size());
        unsigned int outputs_index = 0;

        for (const auto & o : drv.outputs) {
            v2 = state.allocAttr(w, state.symbols.create(o.first));
            mkString(*v2, state.store->printStorePath(o.second.path), {"!" + o.first + "!" + path});
            outputsVal->listElems()[outputs_index] = state.allocValue();
            mkString(*(outputsVal->listElems()[outputs_index++]), o.first);
        }
        w.attrs->sort();

        static RootValue fun;
        if (!fun) {
            fun = allocRootValue(state.allocValue());
            state.eval(state.parseExprFromString(
                #include "imported-drv-to-derivation.nix.gen.hh"
                , "/"), **fun);
        }

        state.forceFunction(**fun, pos);
        mkApp(v, **fun, w);
        state.forceAttrs(v, pos);
    } else {
        state.forceAttrs(*args[0]);
        if (args[0]->attrs->empty())
            state.evalFile(realPath, v);
        else {
            Env * env = &state.allocEnv(args[0]->attrs->size());
            env->up = &state.baseEnv;

            StaticEnv staticEnv(false, &state.staticBaseEnv);

            unsigned int displ = 0;
            for (auto & attr : *args[0]->attrs) {
                staticEnv.vars[attr.name] = displ;
                env->values[displ++] = attr.value;
            }

            printTalkative("evaluating file '%1%'", realPath);
            Expr * e = state.parseExprFromFile(resolveExprPath(realPath), staticEnv);

            e->eval(state, *env, v);
        }
    }
}


/* Want reasonable symbol names, so extern C */
/* !!! Should we pass the Pos or the file name too? */
extern "C" typedef void (*ValueInitializer)(EvalState & state, Value & v);

/* Load a ValueInitializer from a DSO and return whatever it initializes */
void prim_importNative(EvalState & state, const Pos & pos, Value * * args, Value & v)
{
    PathSet context;
    Path path = state.coerceToPath(pos, *args[0], context);

    try {
        state.realiseContext(context);
    } catch (InvalidPathError & e) {
        throw EvalError({
            .hint = hintfmt(
                "cannot import '%1%', since path '%2%' is not valid",
                path, e.path),
            .nixCode = NixCode { .errPos = pos }
        });
    }

    path = state.checkSourcePath(path);

    string sym = state.forceStringNoCtx(*args[1], pos);

    void *handle = dlopen(path.c_str(), RTLD_LAZY | RTLD_LOCAL);
    if (!handle)
        throw EvalError("could not open '%1%': %2%", path, dlerror());

    dlerror();
    ValueInitializer func = (ValueInitializer) dlsym(handle, sym.c_str());
    if(!func) {
        char *message = dlerror();
        if (message)
            throw EvalError("could not load symbol '%1%' from '%2%': %3%", sym, path, message);
        else
            throw EvalError("symbol '%1%' from '%2%' resolved to NULL when a function pointer was expected",
                sym, path);
    }

    (func)(state, v);

    /* We don't dlclose because v may be a primop referencing a function in the shared object file */
}


/* Execute a program and parse its output */
void prim_exec(EvalState & state, const Pos & pos, Value * * args, Value & v)
{
    state.forceList(*args[0], pos);
    auto elems = args[0]->listElems();
    auto count = args[0]->listSize();
    if (count == 0) {
        throw EvalError({
            .hint = hintfmt("at least one argument to 'exec' required"),
            .nixCode = NixCode { .errPos = pos }
        });
    }
    PathSet context;
    auto program = state.coerceToString(pos, *elems[0], context, false, false);
    Strings commandArgs;
    for (unsigned int i = 1; i < args[0]->listSize(); ++i) {
        commandArgs.emplace_back(state.coerceToString(pos, *elems[i], context, false, false));
    }
    try {
        state.realiseContext(context);
    } catch (InvalidPathError & e) {
        throw EvalError({
            .hint = hintfmt("cannot execute '%1%', since path '%2%' is not valid",
                program, e.path),
            .nixCode = NixCode { .errPos = pos }
        });
    }

    auto output = runProgram(program, true, commandArgs);
    Expr * parsed;
    try {
        parsed = state.parseExprFromString(output, pos.file);
    } catch (Error & e) {
        e.addPrefix(fmt("While parsing the output from '%1%', at %2%\n", program, pos));
        throw;
    }
    try {
        state.eval(parsed, v);
    } catch (Error & e) {
        e.addPrefix(fmt("While evaluating the output from '%1%', at %2%\n", program, pos));
        throw;
    }
}


/* Return a string representing the type of the expression. */
static void prim_typeOf(EvalState & state, const Pos & pos, Value * * args, Value & v)
{
    state.forceValue(*args[0], pos);
    string t;
    switch (args[0]->type) {
        case tInt: t = "int"; break;
        case tBool: t = "bool"; break;
        case tString: t = "string"; break;
        case tPath: t = "path"; break;
        case tNull: t = "null"; break;
        case tAttrs: t = "set"; break;
        case tList1: case tList2: case tListN: t = "list"; break;
        case tLambda:
        case tPrimOp:
        case tPrimOpApp:
            t = "lambda";
            break;
        case tExternal:
            t = args[0]->external->typeOf();
            break;
        case tFloat: t = "float"; break;
        default: abort();
    }
    mkString(v, state.symbols.create(t));
}


/* Determine whether the argument is the null value. */
static void prim_isNull(EvalState & state, const Pos & pos, Value * * args, Value & v)
{
    state.forceValue(*args[0], pos);
    mkBool(v, args[0]->type == tNull);
}


/* Determine whether the argument is a function. */
static void prim_isFunction(EvalState & state, const Pos & pos, Value * * args, Value & v)
{
    state.forceValue(*args[0], pos);
    bool res;
    switch (args[0]->type) {
        case tLambda:
        case tPrimOp:
        case tPrimOpApp:
            res = true;
            break;
        default:
            res = false;
            break;
    }
    mkBool(v, res);
}


/* Determine whether the argument is an integer. */
static void prim_isInt(EvalState & state, const Pos & pos, Value * * args, Value & v)
{
    state.forceValue(*args[0], pos);
    mkBool(v, args[0]->type == tInt);
}

/* Determine whether the argument is a float. */
static void prim_isFloat(EvalState & state, const Pos & pos, Value * * args, Value & v)
{
    state.forceValue(*args[0], pos);
    mkBool(v, args[0]->type == tFloat);
}

/* Determine whether the argument is a string. */
static void prim_isString(EvalState & state, const Pos & pos, Value * * args, Value & v)
{
    state.forceValue(*args[0], pos);
    mkBool(v, args[0]->type == tString);
}


/* Determine whether the argument is a Boolean. */
static void prim_isBool(EvalState & state, const Pos & pos, Value * * args, Value & v)
{
    state.forceValue(*args[0], pos);
    mkBool(v, args[0]->type == tBool);
}

/* Determine whether the argument is a path. */
static void prim_isPath(EvalState & state, const Pos & pos, Value * * args, Value & v)
{
    state.forceValue(*args[0], pos);
    mkBool(v, args[0]->type == tPath);
}

struct CompareValues
{
    bool operator () (const Value * v1, const Value * v2) const
    {
        if (v1->type == tFloat && v2->type == tInt)
            return v1->fpoint < v2->integer;
        if (v1->type == tInt && v2->type == tFloat)
            return v1->integer < v2->fpoint;
        if (v1->type != v2->type)
            throw EvalError("cannot compare %1% with %2%", showType(*v1), showType(*v2));
        switch (v1->type) {
            case tInt:
                return v1->integer < v2->integer;
            case tFloat:
                return v1->fpoint < v2->fpoint;
            case tString:
                return strcmp(v1->string.s, v2->string.s) < 0;
            case tPath:
                return strcmp(v1->path, v2->path) < 0;
            default:
                throw EvalError("cannot compare %1% with %2%", showType(*v1), showType(*v2));
        }
    }
};


#if HAVE_BOEHMGC
typedef list<Value *, gc_allocator<Value *> > ValueList;
#else
typedef list<Value *> ValueList;
#endif


static void prim_genericClosure(EvalState & state, const Pos & pos, Value * * args, Value & v)
{
    state.forceAttrs(*args[0], pos);

    /* Get the start set. */
    Bindings::iterator startSet =
        args[0]->attrs->find(state.symbols.create("startSet"));
    if (startSet == args[0]->attrs->end())
        throw EvalError({
            .hint = hintfmt("attribute 'startSet' required"),
            .nixCode = NixCode { .errPos = pos }
        });
    state.forceList(*startSet->value, pos);

    ValueList workSet;
    for (unsigned int n = 0; n < startSet->value->listSize(); ++n)
        workSet.push_back(startSet->value->listElems()[n]);

    /* Get the operator. */
    Bindings::iterator op =
        args[0]->attrs->find(state.symbols.create("operator"));
    if (op == args[0]->attrs->end())
        throw EvalError({
            .hint = hintfmt("attribute 'operator' required"),
            .nixCode = NixCode { .errPos = pos }
        });
    state.forceValue(*op->value, pos);

    /* Construct the closure by applying the operator to element of
       `workSet', adding the result to `workSet', continuing until
       no new elements are found. */
    ValueList res;
    // `doneKeys' doesn't need to be a GC root, because its values are
    // reachable from res.
    set<Value *, CompareValues> doneKeys;
    while (!workSet.empty()) {
        Value * e = *(workSet.begin());
        workSet.pop_front();

        state.forceAttrs(*e, pos);

        Bindings::iterator key =
            e->attrs->find(state.symbols.create("key"));
        if (key == e->attrs->end())
            throw EvalError({
                .hint = hintfmt("attribute 'key' required"),
                .nixCode = NixCode { .errPos = pos }
            });
        state.forceValue(*key->value, pos);

        if (!doneKeys.insert(key->value).second) continue;
        res.push_back(e);

        /* Call the `operator' function with `e' as argument. */
        Value call;
        mkApp(call, *op->value, *e);
        state.forceList(call, pos);

        /* Add the values returned by the operator to the work set. */
        for (unsigned int n = 0; n < call.listSize(); ++n) {
            state.forceValue(*call.listElems()[n], pos);
            workSet.push_back(call.listElems()[n]);
        }
    }

    /* Create the result list. */
    state.mkList(v, res.size());
    unsigned int n = 0;
    for (auto & i : res)
        v.listElems()[n++] = i;
}


static void prim_abort(EvalState & state, const Pos & pos, Value * * args, Value & v)
{
    PathSet context;
    string s = state.coerceToString(pos, *args[0], context);
    throw Abort("evaluation aborted with the following error message: '%1%'", s);
}


static void prim_throw(EvalState & state, const Pos & pos, Value * * args, Value & v)
{
    PathSet context;
    string s = state.coerceToString(pos, *args[0], context);
    throw ThrownError(s);
}


static void prim_addErrorContext(EvalState & state, const Pos & pos, Value * * args, Value & v)
{
    try {
        state.forceValue(*args[1], pos);
        v = *args[1];
    } catch (Error & e) {
        PathSet context;
        e.addPrefix(format("%1%\n") % state.coerceToString(pos, *args[0], context));
        throw;
    }
}


/* Try evaluating the argument. Success => {success=true; value=something;},
 * else => {success=false; value=false;} */
static void prim_tryEval(EvalState & state, const Pos & pos, Value * * args, Value & v)
{
    state.mkAttrs(v, 2);
    try {
        state.forceValue(*args[0], pos);
        v.attrs->push_back(Attr(state.sValue, args[0]));
        mkBool(*state.allocAttr(v, state.symbols.create("success")), true);
    } catch (AssertionError & e) {
        mkBool(*state.allocAttr(v, state.sValue), false);
        mkBool(*state.allocAttr(v, state.symbols.create("success")), false);
    }
    v.attrs->sort();
}


/* Return an environment variable.  Use with care. */
static void prim_getEnv(EvalState & state, const Pos & pos, Value * * args, Value & v)
{
    string name = state.forceStringNoCtx(*args[0], pos);
    mkString(v, evalSettings.restrictEval || evalSettings.pureEval ? "" : getEnv(name).value_or(""));
}


/* Evaluate the first argument, then return the second argument. */
static void prim_seq(EvalState & state, const Pos & pos, Value * * args, Value & v)
{
    state.forceValue(*args[0], pos);
    state.forceValue(*args[1], pos);
    v = *args[1];
}


/* Evaluate the first argument deeply (i.e. recursing into lists and
   attrsets), then return the second argument. */
static void prim_deepSeq(EvalState & state, const Pos & pos, Value * * args, Value & v)
{
    state.forceValueDeep(*args[0]);
    state.forceValue(*args[1], pos);
    v = *args[1];
}


/* Evaluate the first expression and print it on standard error.  Then
   return the second expression.  Useful for debugging. */
static void prim_trace(EvalState & state, const Pos & pos, Value * * args, Value & v)
{
    state.forceValue(*args[0], pos);
    if (args[0]->type == tString)
        printError("trace: %1%", args[0]->string.s);
    else
        printError("trace: %1%", *args[0]);
    state.forceValue(*args[1], pos);
    v = *args[1];
}


/*************************************************************
 * Derivations
 *************************************************************/


/* Construct (as a unobservable side effect) a Nix derivation
   expression that performs the derivation described by the argument
   set.  Returns the original set extended with the following
   attributes: `outPath' containing the primary output path of the
   derivation; `drvPath' containing the path of the Nix expression;
   and `type' set to `derivation' to indicate that this is a
   derivation. */
static void prim_derivationStrict(EvalState & state, const Pos & pos, Value * * args, Value & v)
{
    state.forceAttrs(*args[0], pos);

    /* Figure out the name first (for stack backtraces). */
    Bindings::iterator attr = args[0]->attrs->find(state.sName);
    if (attr == args[0]->attrs->end())
        throw EvalError({
            .hint = hintfmt("required attribute 'name' missing"),
            .nixCode = NixCode { .errPos = pos }
        });
    string drvName;
    Pos & posDrvName(*attr->pos);
    try {
        drvName = state.forceStringNoCtx(*attr->value, pos);
    } catch (Error & e) {
        e.addPrefix(fmt("while evaluating the derivation attribute 'name' at %1%:\n", posDrvName));
        throw;
    }

    /* Check whether attributes should be passed as a JSON file. */
    std::ostringstream jsonBuf;
    std::unique_ptr<JSONObject> jsonObject;
    attr = args[0]->attrs->find(state.sStructuredAttrs);
    if (attr != args[0]->attrs->end() && state.forceBool(*attr->value, pos))
        jsonObject = std::make_unique<JSONObject>(jsonBuf);

    /* Check whether null attributes should be ignored. */
    bool ignoreNulls = false;
    attr = args[0]->attrs->find(state.sIgnoreNulls);
    if (attr != args[0]->attrs->end())
        ignoreNulls = state.forceBool(*attr->value, pos);

    /* Build the derivation expression by processing the attributes. */
    Derivation drv;

    PathSet context;

    std::optional<std::string> outputHash;
    std::string outputHashAlgo;
    auto ingestionMethod = FileIngestionMethod::Flat;

    StringSet outputs;
    outputs.insert("out");

    for (auto & i : args[0]->attrs->lexicographicOrder()) {
        if (i->name == state.sIgnoreNulls) continue;
        const string & key = i->name;
        vomit("processing attribute '%1%'", key);

        auto handleHashMode = [&](const std::string & s) {
            if (s == "recursive") ingestionMethod = FileIngestionMethod::Recursive;
            else if (s == "flat") ingestionMethod = FileIngestionMethod::Flat;
            else
                throw EvalError({
                    .hint = hintfmt("invalid value '%s' for 'outputHashMode' attribute", s),
                    .nixCode = NixCode { .errPos = posDrvName }
                });
        };

        auto handleOutputs = [&](const Strings & ss) {
            outputs.clear();
            for (auto & j : ss) {
                if (outputs.find(j) != outputs.end())
                    throw EvalError({
                        .hint = hintfmt("duplicate derivation output '%1%'", j),
                        .nixCode = NixCode { .errPos = posDrvName }
                    });
                /* !!! Check whether j is a valid attribute
                   name. */
                /* Derivations cannot be named ‘drv’, because
                   then we'd have an attribute ‘drvPath’ in
                   the resulting set. */
                if (j == "drv")
                    throw EvalError({
                        .hint = hintfmt("invalid derivation output name 'drv'" ),
                        .nixCode = NixCode { .errPos = posDrvName }
                    });
                outputs.insert(j);
            }
            if (outputs.empty())
                throw EvalError({
                    .hint = hintfmt("derivation cannot have an empty set of outputs"),
                    .nixCode = NixCode { .errPos = posDrvName }
                });
        };

        try {

            if (ignoreNulls) {
                state.forceValue(*i->value, pos);
                if (i->value->type == tNull) continue;
            }

            /* The `args' attribute is special: it supplies the
               command-line arguments to the builder. */
            if (i->name == state.sArgs) {
                state.forceList(*i->value, pos);
                for (unsigned int n = 0; n < i->value->listSize(); ++n) {
                    string s = state.coerceToString(posDrvName, *i->value->listElems()[n], context, true);
                    drv.args.push_back(s);
                }
            }

            /* All other attributes are passed to the builder through
               the environment. */
            else {

                if (jsonObject) {

                    if (i->name == state.sStructuredAttrs) continue;

                    auto placeholder(jsonObject->placeholder(key));
                    printValueAsJSON(state, true, *i->value, placeholder, context);

                    if (i->name == state.sBuilder)
                        drv.builder = state.forceString(*i->value, context, posDrvName);
                    else if (i->name == state.sSystem)
                        drv.platform = state.forceStringNoCtx(*i->value, posDrvName);
                    else if (i->name == state.sOutputHash)
                        outputHash = state.forceStringNoCtx(*i->value, posDrvName);
                    else if (i->name == state.sOutputHashAlgo)
                        outputHashAlgo = state.forceStringNoCtx(*i->value, posDrvName);
                    else if (i->name == state.sOutputHashMode)
                        handleHashMode(state.forceStringNoCtx(*i->value, posDrvName));
                    else if (i->name == state.sOutputs) {
                        /* Require ‘outputs’ to be a list of strings. */
                        state.forceList(*i->value, posDrvName);
                        Strings ss;
                        for (unsigned int n = 0; n < i->value->listSize(); ++n)
                            ss.emplace_back(state.forceStringNoCtx(*i->value->listElems()[n], posDrvName));
                        handleOutputs(ss);
                    }

                } else {
                    auto s = state.coerceToString(posDrvName, *i->value, context, true);
                    drv.env.emplace(key, s);
                    if (i->name == state.sBuilder) drv.builder = s;
                    else if (i->name == state.sSystem) drv.platform = s;
                    else if (i->name == state.sOutputHash) outputHash = s;
                    else if (i->name == state.sOutputHashAlgo) outputHashAlgo = s;
                    else if (i->name == state.sOutputHashMode) handleHashMode(s);
                    else if (i->name == state.sOutputs)
                        handleOutputs(tokenizeString<Strings>(s));
                }

            }

        } catch (Error & e) {
            e.addPrefix(format("while evaluating the attribute '%1%' of the derivation '%2%' at %3%:\n")
                % key % drvName % posDrvName);
            throw;
        }
    }

    if (jsonObject) {
        jsonObject.reset();
        drv.env.emplace("__json", jsonBuf.str());
    }

    /* Everything in the context of the strings in the derivation
       attributes should be added as dependencies of the resulting
       derivation. */
    for (auto & path : context) {

        /* Paths marked with `=' denote that the path of a derivation
           is explicitly passed to the builder.  Since that allows the
           builder to gain access to every path in the dependency
           graph of the derivation (including all outputs), all paths
           in the graph must be added to this derivation's list of
           inputs to ensure that they are available when the builder
           runs. */
        if (path.at(0) == '=') {
            /* !!! This doesn't work if readOnlyMode is set. */
            StorePathSet refs;
            state.store->computeFSClosure(state.store->parseStorePath(std::string_view(path).substr(1)), refs);
            for (auto & j : refs) {
                drv.inputSrcs.insert(j);
                if (j.isDerivation())
                    drv.inputDrvs[j] = state.store->readDerivation(j).outputNames();
            }
        }

        /* Handle derivation outputs of the form ‘!<name>!<path>’. */
        else if (path.at(0) == '!') {
            std::pair<string, string> ctx = decodeContext(path);
            drv.inputDrvs[state.store->parseStorePath(ctx.first)].insert(ctx.second);
        }

        /* Otherwise it's a source file. */
        else
            drv.inputSrcs.insert(state.store->parseStorePath(path));
    }

    /* Do we have all required attributes? */
    if (drv.builder == "")
        throw EvalError({
            .hint = hintfmt("required attribute 'builder' missing"),
            .nixCode = NixCode { .errPos = posDrvName }
        });

    if (drv.platform == "")
        throw EvalError({
            .hint = hintfmt("required attribute 'system' missing"),
            .nixCode = NixCode { .errPos = posDrvName }
        });

    /* Check whether the derivation name is valid. */
    if (isDerivation(drvName))
        throw EvalError({
            .hint = hintfmt("derivation names are not allowed to end in '%s'", drvExtension),
            .nixCode = NixCode { .errPos = posDrvName }
        });

    if (outputHash) {
        /* Handle fixed-output derivations. */
        if (outputs.size() != 1 || *(outputs.begin()) != "out")
            throw Error({
                .hint = hintfmt("multiple outputs are not supported in fixed-output derivations"),
                .nixCode = NixCode { .errPos = posDrvName }
            });

        HashType ht = outputHashAlgo.empty() ? htUnknown : parseHashType(outputHashAlgo);

        Hash h = newHashAllowEmpty(*outputHash, ht);

        auto outPath = state.store->makeFixedOutputPath(ingestionMethod, h, drvName);
        if (!jsonObject) drv.env["out"] = state.store->printStorePath(outPath);
        drv.outputs.insert_or_assign("out", DerivationOutput(
                std::move(outPath),
                FileSystemHash(ingestionMethod, std::move(h))));
    }

    else {
        /* Compute a hash over the "masked" store derivation, which is
           the final one except that in the list of outputs, the
           output paths are empty strings, and the corresponding
           environment variables have an empty value.  This ensures
           that changes in the set of output names do get reflected in
           the hash. */
        for (auto & i : outputs) {
            if (!jsonObject) drv.env[i] = "";
            drv.outputs.insert_or_assign(i,
<<<<<<< HEAD
                DerivationOutput(StorePath::dummy.clone(), std::optional<FileSystemHash>()));
=======
                DerivationOutput { StorePath::dummy, "", "" });
>>>>>>> 29542865
        }

        Hash h = hashDerivationModulo(*state.store, Derivation(drv), true);

        for (auto & i : outputs) {
            auto outPath = state.store->makeOutputPath(i, h, drvName);
            if (!jsonObject) drv.env[i] = state.store->printStorePath(outPath);
            drv.outputs.insert_or_assign(i,
<<<<<<< HEAD
                DerivationOutput(std::move(outPath), std::optional<FileSystemHash>()));
=======
                DerivationOutput { std::move(outPath), "", "" });
>>>>>>> 29542865
        }
    }

    /* Write the resulting term into the Nix store directory. */
    auto drvPath = writeDerivation(state.store, drv, drvName, state.repair);
    auto drvPathS = state.store->printStorePath(drvPath);

    printMsg(lvlChatty, "instantiated '%1%' -> '%2%'", drvName, drvPathS);

    /* Optimisation, but required in read-only mode! because in that
       case we don't actually write store derivations, so we can't
       read them later. */
    drvHashes.insert_or_assign(drvPath,
        hashDerivationModulo(*state.store, Derivation(drv), false));

    state.mkAttrs(v, 1 + drv.outputs.size());
    mkString(*state.allocAttr(v, state.sDrvPath), drvPathS, {"=" + drvPathS});
    for (auto & i : drv.outputs) {
        mkString(*state.allocAttr(v, state.symbols.create(i.first)),
            state.store->printStorePath(i.second.path), {"!" + i.first + "!" + drvPathS});
    }
    v.attrs->sort();
}


/* Return a placeholder string for the specified output that will be
   substituted by the corresponding output path at build time. For
   example, 'placeholder "out"' returns the string
   /1rz4g4znpzjwh1xymhjpm42vipw92pr73vdgl6xs1hycac8kf2n9. At build
   time, any occurence of this string in an derivation attribute will
   be replaced with the concrete path in the Nix store of the output
   ‘out’. */
static void prim_placeholder(EvalState & state, const Pos & pos, Value * * args, Value & v)
{
    mkString(v, hashPlaceholder(state.forceStringNoCtx(*args[0], pos)));
}


/*************************************************************
 * Paths
 *************************************************************/


/* Convert the argument to a path.  !!! obsolete? */
static void prim_toPath(EvalState & state, const Pos & pos, Value * * args, Value & v)
{
    PathSet context;
    Path path = state.coerceToPath(pos, *args[0], context);
    mkString(v, canonPath(path), context);
}


/* Allow a valid store path to be used in an expression.  This is
   useful in some generated expressions such as in nix-push, which
   generates a call to a function with an already existing store path
   as argument.  You don't want to use `toPath' here because it copies
   the path to the Nix store, which yields a copy like
   /nix/store/newhash-oldhash-oldname.  In the past, `toPath' had
   special case behaviour for store paths, but that created weird
   corner cases. */
static void prim_storePath(EvalState & state, const Pos & pos, Value * * args, Value & v)
{
    PathSet context;
    Path path = state.checkSourcePath(state.coerceToPath(pos, *args[0], context));
    /* Resolve symlinks in ‘path’, unless ‘path’ itself is a symlink
       directly in the store.  The latter condition is necessary so
       e.g. nix-push does the right thing. */
    if (!state.store->isStorePath(path)) path = canonPath(path, true);
    if (!state.store->isInStore(path))
        throw EvalError({
            .hint = hintfmt("path '%1%' is not in the Nix store", path),
            .nixCode = NixCode { .errPos = pos }
        });
    Path path2 = state.store->toStorePath(path);
    if (!settings.readOnlyMode)
        state.store->ensurePath(state.store->parseStorePath(path2));
    context.insert(path2);
    mkString(v, path, context);
}


static void prim_pathExists(EvalState & state, const Pos & pos, Value * * args, Value & v)
{
    PathSet context;
    Path path = state.coerceToPath(pos, *args[0], context);
    try {
        state.realiseContext(context);
    } catch (InvalidPathError & e) {
        throw EvalError({
            .hint = hintfmt(
                "cannot check the existence of '%1%', since path '%2%' is not valid",
                path, e.path),
            .nixCode = NixCode { .errPos = pos }
        });
    }

    try {
        mkBool(v, pathExists(state.checkSourcePath(path)));
    } catch (SysError & e) {
        /* Don't give away info from errors while canonicalising
           ‘path’ in restricted mode. */
        mkBool(v, false);
    } catch (RestrictedPathError & e) {
        mkBool(v, false);
    }
}


/* Return the base name of the given string, i.e., everything
   following the last slash. */
static void prim_baseNameOf(EvalState & state, const Pos & pos, Value * * args, Value & v)
{
    PathSet context;
    mkString(v, baseNameOf(state.coerceToString(pos, *args[0], context, false, false)), context);
}


/* Return the directory of the given path, i.e., everything before the
   last slash.  Return either a path or a string depending on the type
   of the argument. */
static void prim_dirOf(EvalState & state, const Pos & pos, Value * * args, Value & v)
{
    PathSet context;
    Path dir = dirOf(state.coerceToString(pos, *args[0], context, false, false));
    if (args[0]->type == tPath) mkPath(v, dir.c_str()); else mkString(v, dir, context);
}


/* Return the contents of a file as a string. */
static void prim_readFile(EvalState & state, const Pos & pos, Value * * args, Value & v)
{
    PathSet context;
    Path path = state.coerceToPath(pos, *args[0], context);
    try {
        state.realiseContext(context);
    } catch (InvalidPathError & e) {
        throw EvalError({
            .hint = hintfmt("cannot read '%1%', since path '%2%' is not valid", path, e.path),
            .nixCode = NixCode { .errPos = pos }
        });
    }
    string s = readFile(state.checkSourcePath(state.toRealPath(path, context)));
    if (s.find((char) 0) != string::npos)
        throw Error("the contents of the file '%1%' cannot be represented as a Nix string", path);
    mkString(v, s.c_str());
}


/* Find a file in the Nix search path. Used to implement <x> paths,
   which are desugared to 'findFile __nixPath "x"'. */
static void prim_findFile(EvalState & state, const Pos & pos, Value * * args, Value & v)
{
    state.forceList(*args[0], pos);

    SearchPath searchPath;

    for (unsigned int n = 0; n < args[0]->listSize(); ++n) {
        Value & v2(*args[0]->listElems()[n]);
        state.forceAttrs(v2, pos);

        string prefix;
        Bindings::iterator i = v2.attrs->find(state.symbols.create("prefix"));
        if (i != v2.attrs->end())
            prefix = state.forceStringNoCtx(*i->value, pos);

        i = v2.attrs->find(state.symbols.create("path"));
        if (i == v2.attrs->end())
            throw EvalError({
                .hint = hintfmt("attribute 'path' missing"),
                .nixCode = NixCode { .errPos = pos }
            });

        PathSet context;
        string path = state.coerceToString(pos, *i->value, context, false, false);

        try {
            state.realiseContext(context);
        } catch (InvalidPathError & e) {
            throw EvalError({
                .hint = hintfmt("cannot find '%1%', since path '%2%' is not valid", path, e.path),
                .nixCode = NixCode { .errPos = pos }
            });
        }

        searchPath.emplace_back(prefix, path);
    }

    string path = state.forceStringNoCtx(*args[1], pos);

    mkPath(v, state.checkSourcePath(state.findFile(searchPath, path, pos)).c_str());
}

/* Return the cryptographic hash of a file in base-16. */
static void prim_hashFile(EvalState & state, const Pos & pos, Value * * args, Value & v)
{
    string type = state.forceStringNoCtx(*args[0], pos);
    HashType ht = parseHashType(type);
    if (ht == htUnknown)
      throw Error({
          .hint = hintfmt("unknown hash type '%1%'", type),
          .nixCode = NixCode { .errPos = pos }
      });

    PathSet context; // discarded
    Path p = state.coerceToPath(pos, *args[1], context);

    mkString(v, hashFile(ht, state.checkSourcePath(p)).to_string(Base16, false), context);
}

/* Read a directory (without . or ..) */
static void prim_readDir(EvalState & state, const Pos & pos, Value * * args, Value & v)
{
    PathSet ctx;
    Path path = state.coerceToPath(pos, *args[0], ctx);
    try {
        state.realiseContext(ctx);
    } catch (InvalidPathError & e) {
        throw EvalError({
            .hint = hintfmt("cannot read '%1%', since path '%2%' is not valid", path, e.path),
            .nixCode = NixCode { .errPos = pos }
        });
    }

    DirEntries entries = readDirectory(state.checkSourcePath(path));
    state.mkAttrs(v, entries.size());

    for (auto & ent : entries) {
        Value * ent_val = state.allocAttr(v, state.symbols.create(ent.name));
        if (ent.type == DT_UNKNOWN)
            ent.type = getFileType(path + "/" + ent.name);
        mkStringNoCopy(*ent_val,
            ent.type == DT_REG ? "regular" :
            ent.type == DT_DIR ? "directory" :
            ent.type == DT_LNK ? "symlink" :
            "unknown");
    }

    v.attrs->sort();
}


/*************************************************************
 * Creating files
 *************************************************************/


/* Convert the argument (which can be any Nix expression) to an XML
   representation returned in a string.  Not all Nix expressions can
   be sensibly or completely represented (e.g., functions). */
static void prim_toXML(EvalState & state, const Pos & pos, Value * * args, Value & v)
{
    std::ostringstream out;
    PathSet context;
    printValueAsXML(state, true, false, *args[0], out, context);
    mkString(v, out.str(), context);
}


/* Convert the argument (which can be any Nix expression) to a JSON
   string.  Not all Nix expressions can be sensibly or completely
   represented (e.g., functions). */
static void prim_toJSON(EvalState & state, const Pos & pos, Value * * args, Value & v)
{
    std::ostringstream out;
    PathSet context;
    printValueAsJSON(state, true, *args[0], out, context);
    mkString(v, out.str(), context);
}


/* Parse a JSON string to a value. */
static void prim_fromJSON(EvalState & state, const Pos & pos, Value * * args, Value & v)
{
    string s = state.forceStringNoCtx(*args[0], pos);
    parseJSON(state, s, v);
}


/* Store a string in the Nix store as a source file that can be used
   as an input by derivations. */
static void prim_toFile(EvalState & state, const Pos & pos, Value * * args, Value & v)
{
    PathSet context;
    string name = state.forceStringNoCtx(*args[0], pos);
    string contents = state.forceString(*args[1], context, pos);

    StorePathSet refs;

    for (auto path : context) {
        if (path.at(0) != '/')
            throw EvalError( {
                .hint = hintfmt(
                    "in 'toFile': the file named '%1%' must not contain a reference "
                    "to a derivation but contains (%2%)",
                    name, path),
                .nixCode = NixCode { .errPos = pos }
            });
        refs.insert(state.store->parseStorePath(path));
    }

    auto storePath = state.store->printStorePath(settings.readOnlyMode
        ? state.store->computeStorePathForText(name, contents, refs)
        : state.store->addTextToStore(name, contents, refs, state.repair));

    /* Note: we don't need to add `context' to the context of the
       result, since `storePath' itself has references to the paths
       used in args[1]. */

    mkString(v, storePath, {storePath});
}


static void addPath(EvalState & state, const Pos & pos, const string & name, const Path & path_,
    Value * filterFun, FileIngestionMethod method, const Hash & expectedHash, Value & v)
{
    const auto path = evalSettings.pureEval && expectedHash ?
        path_ :
        state.checkSourcePath(path_);
    PathFilter filter = filterFun ? ([&](const Path & path) {
        auto st = lstat(path);

        /* Call the filter function.  The first argument is the path,
           the second is a string indicating the type of the file. */
        Value arg1;
        mkString(arg1, path);

        Value fun2;
        state.callFunction(*filterFun, arg1, fun2, noPos);

        Value arg2;
        mkString(arg2,
            S_ISREG(st.st_mode) ? "regular" :
            S_ISDIR(st.st_mode) ? "directory" :
            S_ISLNK(st.st_mode) ? "symlink" :
            "unknown" /* not supported, will fail! */);

        Value res;
        state.callFunction(fun2, arg2, res, noPos);

        return state.forceBool(res, pos);
    }) : defaultPathFilter;

    std::optional<StorePath> expectedStorePath;
    if (expectedHash)
        expectedStorePath = state.store->makeFixedOutputPath(method, expectedHash, name);
    Path dstPath;
    if (!expectedHash || !state.store->isValidPath(*expectedStorePath)) {
        dstPath = state.store->printStorePath(settings.readOnlyMode
            ? state.store->computeStorePathForPath(name, path, method, htSHA256, filter).first
            : state.store->addToStore(name, path, method, htSHA256, filter, state.repair));
        if (expectedHash && expectedStorePath != state.store->parseStorePath(dstPath))
            throw Error("store path mismatch in (possibly filtered) path added from '%s'", path);
    } else
        dstPath = state.store->printStorePath(*expectedStorePath);

    mkString(v, dstPath, {dstPath});
}


static void prim_filterSource(EvalState & state, const Pos & pos, Value * * args, Value & v)
{
    PathSet context;
    Path path = state.coerceToPath(pos, *args[1], context);
    if (!context.empty())
        throw EvalError({
            .hint = hintfmt("string '%1%' cannot refer to other paths", path),
            .nixCode = NixCode { .errPos = pos }
        });

    state.forceValue(*args[0], pos);
    if (args[0]->type != tLambda)
        throw TypeError({
            .hint = hintfmt(
                "first argument in call to 'filterSource' is not a function but %1%",
                showType(*args[0])),
            .nixCode = NixCode { .errPos = pos }
        });

    addPath(state, pos, std::string(baseNameOf(path)), path, args[0], FileIngestionMethod::Recursive, Hash(), v);
}

static void prim_path(EvalState & state, const Pos & pos, Value * * args, Value & v)
{
    state.forceAttrs(*args[0], pos);
    Path path;
    string name;
    Value * filterFun = nullptr;
    auto method = FileIngestionMethod::Recursive;
    Hash expectedHash;

    for (auto & attr : *args[0]->attrs) {
        const string & n(attr.name);
        if (n == "path") {
            PathSet context;
            path = state.coerceToPath(*attr.pos, *attr.value, context);
            if (!context.empty())
                throw EvalError({
                    .hint = hintfmt("string '%1%' cannot refer to other paths", path),
                    .nixCode = NixCode { .errPos = *attr.pos }
                });
        } else if (attr.name == state.sName)
            name = state.forceStringNoCtx(*attr.value, *attr.pos);
        else if (n == "filter") {
            state.forceValue(*attr.value, pos);
            filterFun = attr.value;
        } else if (n == "recursive")
            method = FileIngestionMethod { state.forceBool(*attr.value, *attr.pos) };
        else if (n == "sha256")
            expectedHash = newHashAllowEmpty(state.forceStringNoCtx(*attr.value, *attr.pos), htSHA256);
        else
            throw EvalError({
                .hint = hintfmt("unsupported argument '%1%' to 'addPath'", attr.name),
                .nixCode = NixCode { .errPos = *attr.pos }
            });
    }
    if (path.empty())
        throw EvalError({
            .hint = hintfmt("'path' required"),
            .nixCode = NixCode { .errPos = pos }
        });
    if (name.empty())
        name = baseNameOf(path);

    addPath(state, pos, name, path, filterFun, method, expectedHash, v);
}


/*************************************************************
 * Sets
 *************************************************************/


/* Return the names of the attributes in a set as a sorted list of
   strings. */
static void prim_attrNames(EvalState & state, const Pos & pos, Value * * args, Value & v)
{
    state.forceAttrs(*args[0], pos);

    state.mkList(v, args[0]->attrs->size());

    size_t n = 0;
    for (auto & i : *args[0]->attrs)
        mkString(*(v.listElems()[n++] = state.allocValue()), i.name);

    std::sort(v.listElems(), v.listElems() + n,
              [](Value * v1, Value * v2) { return strcmp(v1->string.s, v2->string.s) < 0; });
}


/* Return the values of the attributes in a set as a list, in the same
   order as attrNames. */
static void prim_attrValues(EvalState & state, const Pos & pos, Value * * args, Value & v)
{
    state.forceAttrs(*args[0], pos);

    state.mkList(v, args[0]->attrs->size());

    unsigned int n = 0;
    for (auto & i : *args[0]->attrs)
        v.listElems()[n++] = (Value *) &i;

    std::sort(v.listElems(), v.listElems() + n,
        [](Value * v1, Value * v2) { return (string) ((Attr *) v1)->name < (string) ((Attr *) v2)->name; });

    for (unsigned int i = 0; i < n; ++i)
        v.listElems()[i] = ((Attr *) v.listElems()[i])->value;
}


/* Dynamic version of the `.' operator. */
void prim_getAttr(EvalState & state, const Pos & pos, Value * * args, Value & v)
{
    string attr = state.forceStringNoCtx(*args[0], pos);
    state.forceAttrs(*args[1], pos);
    // !!! Should we create a symbol here or just do a lookup?
    Bindings::iterator i = args[1]->attrs->find(state.symbols.create(attr));
    if (i == args[1]->attrs->end())
        throw EvalError({
            .hint = hintfmt("attribute '%1%' missing", attr),
            .nixCode = NixCode { .errPos = pos }
        });
    // !!! add to stack trace?
    if (state.countCalls && i->pos) state.attrSelects[*i->pos]++;
    state.forceValue(*i->value, pos);
    v = *i->value;
}


/* Return position information of the specified attribute. */
void prim_unsafeGetAttrPos(EvalState & state, const Pos & pos, Value * * args, Value & v)
{
    string attr = state.forceStringNoCtx(*args[0], pos);
    state.forceAttrs(*args[1], pos);
    Bindings::iterator i = args[1]->attrs->find(state.symbols.create(attr));
    if (i == args[1]->attrs->end())
        mkNull(v);
    else
        state.mkPos(v, i->pos);
}


/* Dynamic version of the `?' operator. */
static void prim_hasAttr(EvalState & state, const Pos & pos, Value * * args, Value & v)
{
    string attr = state.forceStringNoCtx(*args[0], pos);
    state.forceAttrs(*args[1], pos);
    mkBool(v, args[1]->attrs->find(state.symbols.create(attr)) != args[1]->attrs->end());
}


/* Determine whether the argument is a set. */
static void prim_isAttrs(EvalState & state, const Pos & pos, Value * * args, Value & v)
{
    state.forceValue(*args[0], pos);
    mkBool(v, args[0]->type == tAttrs);
}


static void prim_removeAttrs(EvalState & state, const Pos & pos, Value * * args, Value & v)
{
    state.forceAttrs(*args[0], pos);
    state.forceList(*args[1], pos);

    /* Get the attribute names to be removed. */
    std::set<Symbol> names;
    for (unsigned int i = 0; i < args[1]->listSize(); ++i) {
        state.forceStringNoCtx(*args[1]->listElems()[i], pos);
        names.insert(state.symbols.create(args[1]->listElems()[i]->string.s));
    }

    /* Copy all attributes not in that set.  Note that we don't need
       to sort v.attrs because it's a subset of an already sorted
       vector. */
    state.mkAttrs(v, args[0]->attrs->size());
    for (auto & i : *args[0]->attrs) {
        if (names.find(i.name) == names.end())
            v.attrs->push_back(i);
    }
}


/* Builds a set from a list specifying (name, value) pairs.  To be
   precise, a list [{name = "name1"; value = value1;} ... {name =
   "nameN"; value = valueN;}] is transformed to {name1 = value1;
   ... nameN = valueN;}.  In case of duplicate occurences of the same
   name, the first takes precedence. */
static void prim_listToAttrs(EvalState & state, const Pos & pos, Value * * args, Value & v)
{
    state.forceList(*args[0], pos);

    state.mkAttrs(v, args[0]->listSize());

    std::set<Symbol> seen;

    for (unsigned int i = 0; i < args[0]->listSize(); ++i) {
        Value & v2(*args[0]->listElems()[i]);
        state.forceAttrs(v2, pos);

        Bindings::iterator j = v2.attrs->find(state.sName);
        if (j == v2.attrs->end())
            throw TypeError({
                .hint = hintfmt("'name' attribute missing in a call to 'listToAttrs'"),
                .nixCode = NixCode { .errPos = pos }
            });
        string name = state.forceStringNoCtx(*j->value, pos);

        Symbol sym = state.symbols.create(name);
        if (seen.insert(sym).second) {
            Bindings::iterator j2 = v2.attrs->find(state.symbols.create(state.sValue));
            if (j2 == v2.attrs->end())
                throw TypeError({
                    .hint = hintfmt("'value' attribute missing in a call to 'listToAttrs'"),
                    .nixCode = NixCode { .errPos = pos }
                });
            v.attrs->push_back(Attr(sym, j2->value, j2->pos));
        }
    }

    v.attrs->sort();
}


/* Return the right-biased intersection of two sets as1 and as2,
   i.e. a set that contains every attribute from as2 that is also a
   member of as1. */
static void prim_intersectAttrs(EvalState & state, const Pos & pos, Value * * args, Value & v)
{
    state.forceAttrs(*args[0], pos);
    state.forceAttrs(*args[1], pos);

    state.mkAttrs(v, std::min(args[0]->attrs->size(), args[1]->attrs->size()));

    for (auto & i : *args[0]->attrs) {
        Bindings::iterator j = args[1]->attrs->find(i.name);
        if (j != args[1]->attrs->end())
            v.attrs->push_back(*j);
    }
}


/* Collect each attribute named `attr' from a list of attribute sets.
   Sets that don't contain the named attribute are ignored.

   Example:
     catAttrs "a" [{a = 1;} {b = 0;} {a = 2;}]
     => [1 2]
*/
static void prim_catAttrs(EvalState & state, const Pos & pos, Value * * args, Value & v)
{
    Symbol attrName = state.symbols.create(state.forceStringNoCtx(*args[0], pos));
    state.forceList(*args[1], pos);

    Value * res[args[1]->listSize()];
    unsigned int found = 0;

    for (unsigned int n = 0; n < args[1]->listSize(); ++n) {
        Value & v2(*args[1]->listElems()[n]);
        state.forceAttrs(v2, pos);
        Bindings::iterator i = v2.attrs->find(attrName);
        if (i != v2.attrs->end())
            res[found++] = i->value;
    }

    state.mkList(v, found);
    for (unsigned int n = 0; n < found; ++n)
        v.listElems()[n] = res[n];
}


/* Return a set containing the names of the formal arguments expected
   by the function `f'.  The value of each attribute is a Boolean
   denoting whether the corresponding argument has a default value.  For instance,

      functionArgs ({ x, y ? 123}: ...)
   => { x = false; y = true; }

   "Formal argument" here refers to the attributes pattern-matched by
   the function.  Plain lambdas are not included, e.g.

      functionArgs (x: ...)
   => { }
*/
static void prim_functionArgs(EvalState & state, const Pos & pos, Value * * args, Value & v)
{
    state.forceValue(*args[0], pos);
    if (args[0]->type != tLambda)
        throw TypeError({
            .hint = hintfmt("'functionArgs' requires a function"),
            .nixCode = NixCode { .errPos = pos }
        });

    if (!args[0]->lambda.fun->matchAttrs) {
        state.mkAttrs(v, 0);
        return;
    }

    state.mkAttrs(v, args[0]->lambda.fun->formals->formals.size());
    for (auto & i : args[0]->lambda.fun->formals->formals) {
        // !!! should optimise booleans (allocate only once)
        Value * value = state.allocValue();
        v.attrs->push_back(Attr(i.name, value, &i.pos));
        mkBool(*value, i.def);
    }
    v.attrs->sort();
}


/* Apply a function to every element of an attribute set. */
static void prim_mapAttrs(EvalState & state, const Pos & pos, Value * * args, Value & v)
{
    state.forceAttrs(*args[1], pos);

    state.mkAttrs(v, args[1]->attrs->size());

    for (auto & i : *args[1]->attrs) {
        Value * vName = state.allocValue();
        Value * vFun2 = state.allocValue();
        mkString(*vName, i.name);
        mkApp(*vFun2, *args[0], *vName);
        mkApp(*state.allocAttr(v, i.name), *vFun2, *i.value);
    }
}



/*************************************************************
 * Lists
 *************************************************************/


/* Determine whether the argument is a list. */
static void prim_isList(EvalState & state, const Pos & pos, Value * * args, Value & v)
{
    state.forceValue(*args[0], pos);
    mkBool(v, args[0]->isList());
}


static void elemAt(EvalState & state, const Pos & pos, Value & list, int n, Value & v)
{
    state.forceList(list, pos);
    if (n < 0 || (unsigned int) n >= list.listSize())
        throw Error({
            .hint = hintfmt("list index %1% is out of bounds", n),
            .nixCode = NixCode { .errPos = pos }
        });
    state.forceValue(*list.listElems()[n], pos);
    v = *list.listElems()[n];
}


/* Return the n-1'th element of a list. */
static void prim_elemAt(EvalState & state, const Pos & pos, Value * * args, Value & v)
{
    elemAt(state, pos, *args[0], state.forceInt(*args[1], pos), v);
}


/* Return the first element of a list. */
static void prim_head(EvalState & state, const Pos & pos, Value * * args, Value & v)
{
    elemAt(state, pos, *args[0], 0, v);
}


/* Return a list consisting of everything but the first element of
   a list.  Warning: this function takes O(n) time, so you probably
   don't want to use it!  */
static void prim_tail(EvalState & state, const Pos & pos, Value * * args, Value & v)
{
    state.forceList(*args[0], pos);
    if (args[0]->listSize() == 0)
        throw Error({
            .hint = hintfmt("'tail' called on an empty list"),
            .nixCode = NixCode { .errPos = pos }
        });

    state.mkList(v, args[0]->listSize() - 1);
    for (unsigned int n = 0; n < v.listSize(); ++n)
        v.listElems()[n] = args[0]->listElems()[n + 1];
}


/* Apply a function to every element of a list. */
static void prim_map(EvalState & state, const Pos & pos, Value * * args, Value & v)
{
    state.forceList(*args[1], pos);

    state.mkList(v, args[1]->listSize());

    for (unsigned int n = 0; n < v.listSize(); ++n)
        mkApp(*(v.listElems()[n] = state.allocValue()),
            *args[0], *args[1]->listElems()[n]);
}


/* Filter a list using a predicate; that is, return a list containing
   every element from the list for which the predicate function
   returns true. */
static void prim_filter(EvalState & state, const Pos & pos, Value * * args, Value & v)
{
    state.forceFunction(*args[0], pos);
    state.forceList(*args[1], pos);

    // FIXME: putting this on the stack is risky.
    Value * vs[args[1]->listSize()];
    unsigned int k = 0;

    bool same = true;
    for (unsigned int n = 0; n < args[1]->listSize(); ++n) {
        Value res;
        state.callFunction(*args[0], *args[1]->listElems()[n], res, noPos);
        if (state.forceBool(res, pos))
            vs[k++] = args[1]->listElems()[n];
        else
            same = false;
    }

    if (same)
        v = *args[1];
    else {
        state.mkList(v, k);
        for (unsigned int n = 0; n < k; ++n) v.listElems()[n] = vs[n];
    }
}


/* Return true if a list contains a given element. */
static void prim_elem(EvalState & state, const Pos & pos, Value * * args, Value & v)
{
    bool res = false;
    state.forceList(*args[1], pos);
    for (unsigned int n = 0; n < args[1]->listSize(); ++n)
        if (state.eqValues(*args[0], *args[1]->listElems()[n])) {
            res = true;
            break;
        }
    mkBool(v, res);
}


/* Concatenate a list of lists. */
static void prim_concatLists(EvalState & state, const Pos & pos, Value * * args, Value & v)
{
    state.forceList(*args[0], pos);
    state.concatLists(v, args[0]->listSize(), args[0]->listElems(), pos);
}


/* Return the length of a list.  This is an O(1) time operation. */
static void prim_length(EvalState & state, const Pos & pos, Value * * args, Value & v)
{
    state.forceList(*args[0], pos);
    mkInt(v, args[0]->listSize());
}


/* Reduce a list by applying a binary operator, from left to
   right. The operator is applied strictly. */
static void prim_foldlStrict(EvalState & state, const Pos & pos, Value * * args, Value & v)
{
    state.forceFunction(*args[0], pos);
    state.forceList(*args[2], pos);

    if (args[2]->listSize()) {
        Value * vCur = args[1];

        for (unsigned int n = 0; n < args[2]->listSize(); ++n) {
            Value vTmp;
            state.callFunction(*args[0], *vCur, vTmp, pos);
            vCur = n == args[2]->listSize() - 1 ? &v : state.allocValue();
            state.callFunction(vTmp, *args[2]->listElems()[n], *vCur, pos);
        }
        state.forceValue(v, pos);
    } else {
        state.forceValue(*args[1], pos);
        v = *args[1];
    }
}


static void anyOrAll(bool any, EvalState & state, const Pos & pos, Value * * args, Value & v)
{
    state.forceFunction(*args[0], pos);
    state.forceList(*args[1], pos);

    Value vTmp;
    for (unsigned int n = 0; n < args[1]->listSize(); ++n) {
        state.callFunction(*args[0], *args[1]->listElems()[n], vTmp, pos);
        bool res = state.forceBool(vTmp, pos);
        if (res == any) {
            mkBool(v, any);
            return;
        }
    }

    mkBool(v, !any);
}


static void prim_any(EvalState & state, const Pos & pos, Value * * args, Value & v)
{
    anyOrAll(true, state, pos, args, v);
}


static void prim_all(EvalState & state, const Pos & pos, Value * * args, Value & v)
{
    anyOrAll(false, state, pos, args, v);
}


static void prim_genList(EvalState & state, const Pos & pos, Value * * args, Value & v)
{
    auto len = state.forceInt(*args[1], pos);

    if (len < 0)
        throw EvalError({
            .hint = hintfmt("cannot create list of size %1%", len),
            .nixCode = NixCode { .errPos = pos }
        });

    state.mkList(v, len);

    for (unsigned int n = 0; n < (unsigned int) len; ++n) {
        Value * arg = state.allocValue();
        mkInt(*arg, n);
        mkApp(*(v.listElems()[n] = state.allocValue()), *args[0], *arg);
    }
}


static void prim_lessThan(EvalState & state, const Pos & pos, Value * * args, Value & v);


static void prim_sort(EvalState & state, const Pos & pos, Value * * args, Value & v)
{
    state.forceFunction(*args[0], pos);
    state.forceList(*args[1], pos);

    auto len = args[1]->listSize();
    state.mkList(v, len);
    for (unsigned int n = 0; n < len; ++n) {
        state.forceValue(*args[1]->listElems()[n], pos);
        v.listElems()[n] = args[1]->listElems()[n];
    }


    auto comparator = [&](Value * a, Value * b) {
        /* Optimization: if the comparator is lessThan, bypass
           callFunction. */
        if (args[0]->type == tPrimOp && args[0]->primOp->fun == prim_lessThan)
            return CompareValues()(a, b);

        Value vTmp1, vTmp2;
        state.callFunction(*args[0], *a, vTmp1, pos);
        state.callFunction(vTmp1, *b, vTmp2, pos);
        return state.forceBool(vTmp2, pos);
    };

    /* FIXME: std::sort can segfault if the comparator is not a strict
       weak ordering. What to do? std::stable_sort() seems more
       resilient, but no guarantees... */
    std::stable_sort(v.listElems(), v.listElems() + len, comparator);
}


static void prim_partition(EvalState & state, const Pos & pos, Value * * args, Value & v)
{
    state.forceFunction(*args[0], pos);
    state.forceList(*args[1], pos);

    auto len = args[1]->listSize();

    ValueVector right, wrong;

    for (unsigned int n = 0; n < len; ++n) {
        auto vElem = args[1]->listElems()[n];
        state.forceValue(*vElem, pos);
        Value res;
        state.callFunction(*args[0], *vElem, res, pos);
        if (state.forceBool(res, pos))
            right.push_back(vElem);
        else
            wrong.push_back(vElem);
    }

    state.mkAttrs(v, 2);

    Value * vRight = state.allocAttr(v, state.sRight);
    auto rsize = right.size();
    state.mkList(*vRight, rsize);
    if (rsize)
        memcpy(vRight->listElems(), right.data(), sizeof(Value *) * rsize);

    Value * vWrong = state.allocAttr(v, state.sWrong);
    auto wsize = wrong.size();
    state.mkList(*vWrong, wsize);
    if (wsize)
        memcpy(vWrong->listElems(), wrong.data(), sizeof(Value *) * wsize);

    v.attrs->sort();
}


/* concatMap = f: list: concatLists (map f list); */
/* C++-version is to avoid allocating `mkApp', call `f' eagerly */
static void prim_concatMap(EvalState & state, const Pos & pos, Value * * args, Value & v)
{
    state.forceFunction(*args[0], pos);
    state.forceList(*args[1], pos);
    auto nrLists = args[1]->listSize();

    Value lists[nrLists];
    size_t len = 0;

    for (unsigned int n = 0; n < nrLists; ++n) {
        Value * vElem = args[1]->listElems()[n];
        state.callFunction(*args[0], *vElem, lists[n], pos);
        state.forceList(lists[n], pos);
        len += lists[n].listSize();
    }

    state.mkList(v, len);
    auto out = v.listElems();
    for (unsigned int n = 0, pos = 0; n < nrLists; ++n) {
        auto l = lists[n].listSize();
        if (l)
            memcpy(out + pos, lists[n].listElems(), l * sizeof(Value *));
        pos += l;
    }
}


/*************************************************************
 * Integer arithmetic
 *************************************************************/


static void prim_add(EvalState & state, const Pos & pos, Value * * args, Value & v)
{
    state.forceValue(*args[0], pos);
    state.forceValue(*args[1], pos);
    if (args[0]->type == tFloat || args[1]->type == tFloat)
        mkFloat(v, state.forceFloat(*args[0], pos) + state.forceFloat(*args[1], pos));
    else
        mkInt(v, state.forceInt(*args[0], pos) + state.forceInt(*args[1], pos));
}


static void prim_sub(EvalState & state, const Pos & pos, Value * * args, Value & v)
{
    state.forceValue(*args[0], pos);
    state.forceValue(*args[1], pos);
    if (args[0]->type == tFloat || args[1]->type == tFloat)
        mkFloat(v, state.forceFloat(*args[0], pos) - state.forceFloat(*args[1], pos));
    else
        mkInt(v, state.forceInt(*args[0], pos) - state.forceInt(*args[1], pos));
}


static void prim_mul(EvalState & state, const Pos & pos, Value * * args, Value & v)
{
    state.forceValue(*args[0], pos);
    state.forceValue(*args[1], pos);
    if (args[0]->type == tFloat || args[1]->type == tFloat)
        mkFloat(v, state.forceFloat(*args[0], pos) * state.forceFloat(*args[1], pos));
    else
        mkInt(v, state.forceInt(*args[0], pos) * state.forceInt(*args[1], pos));
}


static void prim_div(EvalState & state, const Pos & pos, Value * * args, Value & v)
{
    state.forceValue(*args[0], pos);
    state.forceValue(*args[1], pos);

    NixFloat f2 = state.forceFloat(*args[1], pos);
    if (f2 == 0)
        throw EvalError({
            .hint = hintfmt("division by zero"),
            .nixCode = NixCode { .errPos = pos }
        });

    if (args[0]->type == tFloat || args[1]->type == tFloat) {
        mkFloat(v, state.forceFloat(*args[0], pos) / state.forceFloat(*args[1], pos));
    } else {
        NixInt i1 = state.forceInt(*args[0], pos);
        NixInt i2 = state.forceInt(*args[1], pos);
        /* Avoid division overflow as it might raise SIGFPE. */
        if (i1 == std::numeric_limits<NixInt>::min() && i2 == -1)
            throw EvalError({
                .hint = hintfmt("overflow in integer division"),
                .nixCode = NixCode { .errPos = pos }
            });

        mkInt(v, i1 / i2);
    }
}

static void prim_bitAnd(EvalState & state, const Pos & pos, Value * * args, Value & v)
{
    mkInt(v, state.forceInt(*args[0], pos) & state.forceInt(*args[1], pos));
}

static void prim_bitOr(EvalState & state, const Pos & pos, Value * * args, Value & v)
{
    mkInt(v, state.forceInt(*args[0], pos) | state.forceInt(*args[1], pos));
}

static void prim_bitXor(EvalState & state, const Pos & pos, Value * * args, Value & v)
{
    mkInt(v, state.forceInt(*args[0], pos) ^ state.forceInt(*args[1], pos));
}

static void prim_lessThan(EvalState & state, const Pos & pos, Value * * args, Value & v)
{
    state.forceValue(*args[0], pos);
    state.forceValue(*args[1], pos);
    CompareValues comp;
    mkBool(v, comp(args[0], args[1]));
}


/*************************************************************
 * String manipulation
 *************************************************************/


/* Convert the argument to a string.  Paths are *not* copied to the
   store, so `toString /foo/bar' yields `"/foo/bar"', not
   `"/nix/store/whatever..."'. */
static void prim_toString(EvalState & state, const Pos & pos, Value * * args, Value & v)
{
    PathSet context;
    string s = state.coerceToString(pos, *args[0], context, true, false);
    mkString(v, s, context);
}


/* `substring start len str' returns the substring of `str' starting
   at character position `min(start, stringLength str)' inclusive and
   ending at `min(start + len, stringLength str)'.  `start' must be
   non-negative. */
static void prim_substring(EvalState & state, const Pos & pos, Value * * args, Value & v)
{
    int start = state.forceInt(*args[0], pos);
    int len = state.forceInt(*args[1], pos);
    PathSet context;
    string s = state.coerceToString(pos, *args[2], context);

    if (start < 0)
        throw EvalError({
            .hint = hintfmt("negative start position in 'substring'"),
            .nixCode = NixCode { .errPos = pos }
        });

    mkString(v, (unsigned int) start >= s.size() ? "" : string(s, start, len), context);
}


static void prim_stringLength(EvalState & state, const Pos & pos, Value * * args, Value & v)
{
    PathSet context;
    string s = state.coerceToString(pos, *args[0], context);
    mkInt(v, s.size());
}


/* Return the cryptographic hash of a string in base-16. */
static void prim_hashString(EvalState & state, const Pos & pos, Value * * args, Value & v)
{
    string type = state.forceStringNoCtx(*args[0], pos);
    HashType ht = parseHashType(type);
    if (ht == htUnknown)
        throw Error({
            .hint = hintfmt("unknown hash type '%1%'", type),
            .nixCode = NixCode { .errPos = pos }
        });

    PathSet context; // discarded
    string s = state.forceString(*args[1], context, pos);

    mkString(v, hashString(ht, s).to_string(Base16, false), context);
}


/* Match a regular expression against a string and return either
   ‘null’ or a list containing substring matches. */
void prim_match(EvalState & state, const Pos & pos, Value * * args, Value & v)
{
    auto re = state.forceStringNoCtx(*args[0], pos);

    try {

        auto regex = state.regexCache.find(re);
        if (regex == state.regexCache.end())
            regex = state.regexCache.emplace(re, std::regex(re, std::regex::extended)).first;

        PathSet context;
        const std::string str = state.forceString(*args[1], context, pos);

        std::smatch match;
        if (!std::regex_match(str, match, regex->second)) {
            mkNull(v);
            return;
        }

        // the first match is the whole string
        const size_t len = match.size() - 1;
        state.mkList(v, len);
        for (size_t i = 0; i < len; ++i) {
            if (!match[i+1].matched)
                mkNull(*(v.listElems()[i] = state.allocValue()));
            else
                mkString(*(v.listElems()[i] = state.allocValue()), match[i + 1].str().c_str());
        }

    } catch (std::regex_error &e) {
        if (e.code() == std::regex_constants::error_space) {
            // limit is _GLIBCXX_REGEX_STATE_LIMIT for libstdc++
            throw EvalError({
                .hint = hintfmt("memory limit exceeded by regular expression '%s'", re),
                .nixCode = NixCode { .errPos = pos }
            });
        } else {
            throw EvalError({
                .hint = hintfmt("invalid regular expression '%s'", re),
                .nixCode = NixCode { .errPos = pos }
            });
        }
    }
}


/* Split a string with a regular expression, and return a list of the
   non-matching parts interleaved by the lists of the matching groups. */
static void prim_split(EvalState & state, const Pos & pos, Value * * args, Value & v)
{
    auto re = state.forceStringNoCtx(*args[0], pos);

    try {

        std::regex regex(re, std::regex::extended);

        PathSet context;
        const std::string str = state.forceString(*args[1], context, pos);

        auto begin = std::sregex_iterator(str.begin(), str.end(), regex);
        auto end = std::sregex_iterator();

        // Any matches results are surrounded by non-matching results.
        const size_t len = std::distance(begin, end);
        state.mkList(v, 2 * len + 1);
        size_t idx = 0;
        Value * elem;

        if (len == 0) {
            v.listElems()[idx++] = args[1];
            return;
        }

        for (std::sregex_iterator i = begin; i != end; ++i) {
            assert(idx <= 2 * len + 1 - 3);
            std::smatch match = *i;

            // Add a string for non-matched characters.
            elem = v.listElems()[idx++] = state.allocValue();
            mkString(*elem, match.prefix().str().c_str());

            // Add a list for matched substrings.
            const size_t slen = match.size() - 1;
            elem = v.listElems()[idx++] = state.allocValue();

            // Start at 1, beacause the first match is the whole string.
            state.mkList(*elem, slen);
            for (size_t si = 0; si < slen; ++si) {
                if (!match[si + 1].matched)
                    mkNull(*(elem->listElems()[si] = state.allocValue()));
                else
                    mkString(*(elem->listElems()[si] = state.allocValue()), match[si + 1].str().c_str());
            }

            // Add a string for non-matched suffix characters.
            if (idx == 2 * len) {
                elem = v.listElems()[idx++] = state.allocValue();
                mkString(*elem, match.suffix().str().c_str());
            }
        }
        assert(idx == 2 * len + 1);

    } catch (std::regex_error &e) {
        if (e.code() == std::regex_constants::error_space) {
            // limit is _GLIBCXX_REGEX_STATE_LIMIT for libstdc++
            throw EvalError({
                .hint = hintfmt("memory limit exceeded by regular expression '%s'", re),
                .nixCode = NixCode { .errPos = pos }
            });
        } else {
            throw EvalError({
                .hint = hintfmt("invalid regular expression '%s'", re),
                .nixCode = NixCode { .errPos = pos }
            });
        }
    }
}


static void prim_concatStringSep(EvalState & state, const Pos & pos, Value * * args, Value & v)
{
    PathSet context;

    auto sep = state.forceString(*args[0], context, pos);
    state.forceList(*args[1], pos);

    string res;
    res.reserve((args[1]->listSize() + 32) * sep.size());
    bool first = true;

    for (unsigned int n = 0; n < args[1]->listSize(); ++n) {
        if (first) first = false; else res += sep;
        res += state.coerceToString(pos, *args[1]->listElems()[n], context);
    }

    mkString(v, res, context);
}


static void prim_replaceStrings(EvalState & state, const Pos & pos, Value * * args, Value & v)
{
    state.forceList(*args[0], pos);
    state.forceList(*args[1], pos);
    if (args[0]->listSize() != args[1]->listSize())
        throw EvalError({
            .hint = hintfmt("'from' and 'to' arguments to 'replaceStrings' have different lengths"),
            .nixCode = NixCode { .errPos = pos }
        });

    vector<string> from;
    from.reserve(args[0]->listSize());
    for (unsigned int n = 0; n < args[0]->listSize(); ++n)
        from.push_back(state.forceString(*args[0]->listElems()[n], pos));

    vector<std::pair<string, PathSet>> to;
    to.reserve(args[1]->listSize());
    for (unsigned int n = 0; n < args[1]->listSize(); ++n) {
        PathSet ctx;
        auto s = state.forceString(*args[1]->listElems()[n], ctx, pos);
        to.push_back(std::make_pair(std::move(s), std::move(ctx)));
    }

    PathSet context;
    auto s = state.forceString(*args[2], context, pos);

    string res;
    // Loops one past last character to handle the case where 'from' contains an empty string.
    for (size_t p = 0; p <= s.size(); ) {
        bool found = false;
        auto i = from.begin();
        auto j = to.begin();
        for (; i != from.end(); ++i, ++j)
            if (s.compare(p, i->size(), *i) == 0) {
                found = true;
                res += j->first;
                if (i->empty()) {
                    if (p < s.size())
                        res += s[p];
                    p++;
                } else {
                    p += i->size();
                }
                for (auto& path : j->second)
                    context.insert(path);
                j->second.clear();
                break;
            }
        if (!found) {
            if (p < s.size())
                res += s[p];
            p++;
        }
    }

    mkString(v, res, context);
}


/*************************************************************
 * Versions
 *************************************************************/


static void prim_parseDrvName(EvalState & state, const Pos & pos, Value * * args, Value & v)
{
    string name = state.forceStringNoCtx(*args[0], pos);
    DrvName parsed(name);
    state.mkAttrs(v, 2);
    mkString(*state.allocAttr(v, state.sName), parsed.name);
    mkString(*state.allocAttr(v, state.symbols.create("version")), parsed.version);
    v.attrs->sort();
}


static void prim_compareVersions(EvalState & state, const Pos & pos, Value * * args, Value & v)
{
    string version1 = state.forceStringNoCtx(*args[0], pos);
    string version2 = state.forceStringNoCtx(*args[1], pos);
    mkInt(v, compareVersions(version1, version2));
}


static void prim_splitVersion(EvalState & state, const Pos & pos, Value * * args, Value & v)
{
    string version = state.forceStringNoCtx(*args[0], pos);
    auto iter = version.cbegin();
    Strings components;
    while (iter != version.cend()) {
        auto component = nextComponent(iter, version.cend());
        if (component.empty())
            break;
        components.emplace_back(std::move(component));
    }
    state.mkList(v, components.size());
    unsigned int n = 0;
    for (auto & component : components) {
        auto listElem = v.listElems()[n++] = state.allocValue();
        mkString(*listElem, std::move(component));
    }
}


/*************************************************************
 * Primop registration
 *************************************************************/


RegisterPrimOp::PrimOps * RegisterPrimOp::primOps;


RegisterPrimOp::RegisterPrimOp(std::string name, size_t arity, PrimOpFun fun)
{
    if (!primOps) primOps = new PrimOps;
    primOps->emplace_back(name, arity, fun);
}


void EvalState::createBaseEnv()
{
    baseEnv.up = 0;

    /* Add global constants such as `true' to the base environment. */
    Value v;

    /* `builtins' must be first! */
    mkAttrs(v, 128);
    addConstant("builtins", v);

    mkBool(v, true);
    addConstant("true", v);

    mkBool(v, false);
    addConstant("false", v);

    mkNull(v);
    addConstant("null", v);

    auto vThrow = addPrimOp("throw", 1, prim_throw);

    auto addPurityError = [&](const std::string & name) {
        Value * v2 = allocValue();
        mkString(*v2, fmt("'%s' is not allowed in pure evaluation mode", name));
        mkApp(v, *vThrow, *v2);
        addConstant(name, v);
    };

    if (!evalSettings.pureEval) {
        mkInt(v, time(0));
        addConstant("__currentTime", v);
    }

    if (!evalSettings.pureEval) {
        mkString(v, settings.thisSystem.get());
        addConstant("__currentSystem", v);
    }

    mkString(v, nixVersion);
    addConstant("__nixVersion", v);

    mkString(v, store->storeDir);
    addConstant("__storeDir", v);

    /* Language version.  This should be increased every time a new
       language feature gets added.  It's not necessary to increase it
       when primops get added, because you can just use `builtins ?
       primOp' to check. */
    mkInt(v, 5);
    addConstant("__langVersion", v);

    // Miscellaneous
    auto vScopedImport = addPrimOp("scopedImport", 2, prim_scopedImport);
    Value * v2 = allocValue();
    mkAttrs(*v2, 0);
    mkApp(v, *vScopedImport, *v2);
    forceValue(v);
    addConstant("import", v);
    if (evalSettings.enableNativeCode) {
        addPrimOp("__importNative", 2, prim_importNative);
        addPrimOp("__exec", 1, prim_exec);
    }
    addPrimOp("__typeOf", 1, prim_typeOf);
    addPrimOp("isNull", 1, prim_isNull);
    addPrimOp("__isFunction", 1, prim_isFunction);
    addPrimOp("__isString", 1, prim_isString);
    addPrimOp("__isInt", 1, prim_isInt);
    addPrimOp("__isFloat", 1, prim_isFloat);
    addPrimOp("__isBool", 1, prim_isBool);
    addPrimOp("__isPath", 1, prim_isPath);
    addPrimOp("__genericClosure", 1, prim_genericClosure);
    addPrimOp("abort", 1, prim_abort);
    addPrimOp("__addErrorContext", 2, prim_addErrorContext);
    addPrimOp("__tryEval", 1, prim_tryEval);
    addPrimOp("__getEnv", 1, prim_getEnv);

    // Strictness
    addPrimOp("__seq", 2, prim_seq);
    addPrimOp("__deepSeq", 2, prim_deepSeq);

    // Debugging
    addPrimOp("__trace", 2, prim_trace);

    // Paths
    addPrimOp("__toPath", 1, prim_toPath);
    if (evalSettings.pureEval)
        addPurityError("__storePath");
    else
        addPrimOp("__storePath", 1, prim_storePath);
    addPrimOp("__pathExists", 1, prim_pathExists);
    addPrimOp("baseNameOf", 1, prim_baseNameOf);
    addPrimOp("dirOf", 1, prim_dirOf);
    addPrimOp("__readFile", 1, prim_readFile);
    addPrimOp("__readDir", 1, prim_readDir);
    addPrimOp("__findFile", 2, prim_findFile);
    addPrimOp("__hashFile", 2, prim_hashFile);

    // Creating files
    addPrimOp("__toXML", 1, prim_toXML);
    addPrimOp("__toJSON", 1, prim_toJSON);
    addPrimOp("__fromJSON", 1, prim_fromJSON);
    addPrimOp("__toFile", 2, prim_toFile);
    addPrimOp("__filterSource", 2, prim_filterSource);
    addPrimOp("__path", 1, prim_path);

    // Sets
    addPrimOp("__attrNames", 1, prim_attrNames);
    addPrimOp("__attrValues", 1, prim_attrValues);
    addPrimOp("__getAttr", 2, prim_getAttr);
    addPrimOp("__unsafeGetAttrPos", 2, prim_unsafeGetAttrPos);
    addPrimOp("__hasAttr", 2, prim_hasAttr);
    addPrimOp("__isAttrs", 1, prim_isAttrs);
    addPrimOp("removeAttrs", 2, prim_removeAttrs);
    addPrimOp("__listToAttrs", 1, prim_listToAttrs);
    addPrimOp("__intersectAttrs", 2, prim_intersectAttrs);
    addPrimOp("__catAttrs", 2, prim_catAttrs);
    addPrimOp("__functionArgs", 1, prim_functionArgs);
    addPrimOp("__mapAttrs", 2, prim_mapAttrs);

    // Lists
    addPrimOp("__isList", 1, prim_isList);
    addPrimOp("__elemAt", 2, prim_elemAt);
    addPrimOp("__head", 1, prim_head);
    addPrimOp("__tail", 1, prim_tail);
    addPrimOp("map", 2, prim_map);
    addPrimOp("__filter", 2, prim_filter);
    addPrimOp("__elem", 2, prim_elem);
    addPrimOp("__concatLists", 1, prim_concatLists);
    addPrimOp("__length", 1, prim_length);
    addPrimOp("__foldl'", 3, prim_foldlStrict);
    addPrimOp("__any", 2, prim_any);
    addPrimOp("__all", 2, prim_all);
    addPrimOp("__genList", 2, prim_genList);
    addPrimOp("__sort", 2, prim_sort);
    addPrimOp("__partition", 2, prim_partition);
    addPrimOp("__concatMap", 2, prim_concatMap);

    // Integer arithmetic
    addPrimOp("__add", 2, prim_add);
    addPrimOp("__sub", 2, prim_sub);
    addPrimOp("__mul", 2, prim_mul);
    addPrimOp("__div", 2, prim_div);
    addPrimOp("__bitAnd", 2, prim_bitAnd);
    addPrimOp("__bitOr", 2, prim_bitOr);
    addPrimOp("__bitXor", 2, prim_bitXor);
    addPrimOp("__lessThan", 2, prim_lessThan);

    // String manipulation
    addPrimOp("toString", 1, prim_toString);
    addPrimOp("__substring", 3, prim_substring);
    addPrimOp("__stringLength", 1, prim_stringLength);
    addPrimOp("__hashString", 2, prim_hashString);
    addPrimOp("__match", 2, prim_match);
    addPrimOp("__split", 2, prim_split);
    addPrimOp("__concatStringsSep", 2, prim_concatStringSep);
    addPrimOp("__replaceStrings", 3, prim_replaceStrings);

    // Versions
    addPrimOp("__parseDrvName", 1, prim_parseDrvName);
    addPrimOp("__compareVersions", 2, prim_compareVersions);
    addPrimOp("__splitVersion", 1, prim_splitVersion);

    // Derivations
    addPrimOp("derivationStrict", 1, prim_derivationStrict);
    addPrimOp("placeholder", 1, prim_placeholder);

    /* Add a wrapper around the derivation primop that computes the
       `drvPath' and `outPath' attributes lazily. */
    string path = canonPath(settings.nixDataDir + "/nix/corepkgs/derivation.nix", true);
    sDerivationNix = symbols.create(path);
    evalFile(path, v);
    addConstant("derivation", v);

    /* Add a value containing the current Nix expression search path. */
    mkList(v, searchPath.size());
    int n = 0;
    for (auto & i : searchPath) {
        v2 = v.listElems()[n++] = allocValue();
        mkAttrs(*v2, 2);
        mkString(*allocAttr(*v2, symbols.create("path")), i.second);
        mkString(*allocAttr(*v2, symbols.create("prefix")), i.first);
        v2->attrs->sort();
    }
    addConstant("__nixPath", v);

    if (RegisterPrimOp::primOps)
        for (auto & primOp : *RegisterPrimOp::primOps)
            addPrimOp(std::get<0>(primOp), std::get<1>(primOp), std::get<2>(primOp));

    /* Now that we've added all primops, sort the `builtins' set,
       because attribute lookups expect it to be sorted. */
    baseEnv.values[0]->attrs->sort();
}


}<|MERGE_RESOLUTION|>--- conflicted
+++ resolved
@@ -774,9 +774,10 @@
 
         auto outPath = state.store->makeFixedOutputPath(ingestionMethod, h, drvName);
         if (!jsonObject) drv.env["out"] = state.store->printStorePath(outPath);
-        drv.outputs.insert_or_assign("out", DerivationOutput(
-                std::move(outPath),
-                FileSystemHash(ingestionMethod, std::move(h))));
+        drv.outputs.insert_or_assign("out", DerivationOutput {
+            .path = std::move(outPath),
+            .hash = FileSystemHash { ingestionMethod, std::move(h) },
+        });
     }
 
     else {
@@ -789,11 +790,10 @@
         for (auto & i : outputs) {
             if (!jsonObject) drv.env[i] = "";
             drv.outputs.insert_or_assign(i,
-<<<<<<< HEAD
-                DerivationOutput(StorePath::dummy.clone(), std::optional<FileSystemHash>()));
-=======
-                DerivationOutput { StorePath::dummy, "", "" });
->>>>>>> 29542865
+                DerivationOutput {
+                    .path = StorePath::dummy,
+                    .hash = std::optional<FileSystemHash> {},
+                });
         }
 
         Hash h = hashDerivationModulo(*state.store, Derivation(drv), true);
@@ -802,11 +802,10 @@
             auto outPath = state.store->makeOutputPath(i, h, drvName);
             if (!jsonObject) drv.env[i] = state.store->printStorePath(outPath);
             drv.outputs.insert_or_assign(i,
-<<<<<<< HEAD
-                DerivationOutput(std::move(outPath), std::optional<FileSystemHash>()));
-=======
-                DerivationOutput { std::move(outPath), "", "" });
->>>>>>> 29542865
+                DerivationOutput {
+                    .path = std::move(outPath),
+                    .hash = std::optional<FileSystemHash>(),
+                });
         }
     }
 
