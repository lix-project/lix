--- conflicted
+++ resolved
@@ -182,23 +182,18 @@
         return storePath;
     };
 
-    if (auto optStorePath = isValidDerivationInStore()) {
-        auto storePath = *optStorePath;
-        Derivation drv = state.store->readDerivation(storePath);
+    if (auto storePath = isValidDerivationInStore()) {
+        Derivation drv = state.store->readDerivation(*storePath);
         auto attrs = state.buildBindings(3 + drv.outputs.size());
-<<<<<<< HEAD
-        attrs.alloc(state.sDrvPath).mkString(path2, {"=" + path2});
-=======
-        attrs.alloc(state.sDrvPath).mkString(path, {
-            NixStringContextElem::DrvDeep { .drvPath = storePath },
+        attrs.alloc(state.sDrvPath).mkString(path2, {
+            NixStringContextElem::DrvDeep { .drvPath = *storePath },
         });
->>>>>>> 7474a90d
         attrs.alloc(state.sName).mkString(drv.env["name"]);
         auto & outputsVal = attrs.alloc(state.sOutputs);
         state.mkList(outputsVal, drv.outputs.size());
 
         for (const auto & [i, o] : enumerate(drv.outputs)) {
-            mkOutputString(state, attrs, storePath, drv, o);
+            mkOutputString(state, attrs, *storePath, drv, o);
             (outputsVal.listElems()[i] = state.allocValue())->mkString(o.first);
         }
 
@@ -1449,15 +1444,9 @@
 /* Convert the argument to a path.  !!! obsolete? */
 static void prim_toPath(EvalState & state, const PosIdx pos, Value * * args, Value & v)
 {
-<<<<<<< HEAD
-    PathSet context;
+    NixStringContext context;
     auto path = state.coerceToPath(pos, *args[0], context, "while evaluating the first argument passed to builtins.toPath");
     v.mkString(path.path.abs(), context);
-=======
-    NixStringContext context;
-    Path path = state.coerceToPath(pos, *args[0], context, "while evaluating the first argument passed to builtins.toPath");
-    v.mkString(canonPath(path), context);
->>>>>>> 7474a90d
 }
 
 static RegisterPrimOp primop_toPath({
@@ -1486,13 +1475,8 @@
             .errPos = state.positions[pos]
         }));
 
-<<<<<<< HEAD
-    PathSet context;
+    NixStringContext context;
     auto path = state.checkSourcePath(state.coerceToPath(pos, *args[0], context, "while evaluating the first argument passed to builtins.storePath")).path;
-=======
-    NixStringContext context;
-    Path path = state.checkSourcePath(state.coerceToPath(pos, *args[0], context, "while evaluating the first argument passed to builtins.storePath"));
->>>>>>> 7474a90d
     /* Resolve symlinks in ‘path’, unless ‘path’ itself is a symlink
        directly in the store.  The latter condition is necessary so
        e.g. nix-push does the right thing. */
@@ -1506,13 +1490,8 @@
     auto path2 = state.store->toStorePath(path.abs()).first;
     if (!settings.readOnlyMode)
         state.store->ensurePath(path2);
-<<<<<<< HEAD
-    context.insert(state.store->printStorePath(path2));
+    context.insert(NixStringContextElem::Opaque { .path = path2 });
     v.mkString(path.abs(), context);
-=======
-    context.insert(NixStringContextElem::Opaque { .path = path2 });
-    v.mkString(path, context);
->>>>>>> 7474a90d
 }
 
 static RegisterPrimOp primop_storePath({
@@ -1589,20 +1568,14 @@
    of the argument. */
 static void prim_dirOf(EvalState & state, const PosIdx pos, Value * * args, Value & v)
 {
-<<<<<<< HEAD
-    PathSet context;
     state.forceValue(*args[0], pos);
     if (args[0]->type() == nPath) {
         auto path = args[0]->path();
         v.mkPath(path.path.isRoot() ? path : path.parent());
     } else {
+        NixStringContext context;
         auto path = state.coerceToString(pos, *args[0], context,
             "while evaluating the first argument passed to 'builtins.dirOf'",
-=======
-    NixStringContext context;
-    auto path = state.coerceToString(pos, *args[0], context,
-            "while evaluating the first argument passed to builtins.dirOf",
->>>>>>> 7474a90d
             false, false);
         auto dir = dirOf(*path);
         v.mkString(dir, context);
@@ -2174,14 +2147,9 @@
 
 static void prim_filterSource(EvalState & state, const PosIdx pos, Value * * args, Value & v)
 {
-<<<<<<< HEAD
-    PathSet context;
+    NixStringContext context;
     auto path = state.coerceToPath(pos, *args[1], context,
         "while evaluating the second argument (the path to filter) passed to builtins.filterSource");
-=======
-    NixStringContext context;
-    Path path = state.coerceToPath(pos, *args[1], context, "while evaluating the second argument (the path to filter) passed to builtins.filterSource");
->>>>>>> 7474a90d
     state.forceFunction(*args[0], pos, "while evaluating the first argument passed to builtins.filterSource");
     addPath(state, pos, path.baseName(), path.path.abs(), args[0], FileIngestionMethod::Recursive, std::nullopt, v, context);
 }
