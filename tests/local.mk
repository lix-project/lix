--- conflicted
+++ resolved
@@ -15,12 +15,9 @@
   linux-sandbox.sh \
   build-dry.sh \
   build-remote-input-addressed.sh \
-<<<<<<< HEAD
   build-remote-trustless-should-pass-1.sh \
   build-remote-trustless-should-pass-2.sh \
   build-remote-trustless-should-fail-0.sh \
-=======
->>>>>>> 07975979
   nar-access.sh \
   structured-attrs.sh \
   fetchGit.sh \
@@ -40,12 +37,9 @@
   recursive.sh \
   flakes.sh
   # parallel.sh
-  # build-remote-content-addressed-fixed.sh \
-<<<<<<< HEAD
-  # build-remote-trustless-should-pass-3.sh \
+  # build-remote-content-addressed-fixed.sh # problem with fixed output derivations
   # build-remote-trustless-should-pass-0.sh # problem with legacy ssh-store only
-=======
->>>>>>> 07975979
+  # build-remote-trustless-should-pass-3.sh # problem with fixed output derivations
 
 install-tests += $(foreach x, $(nix_tests), tests/$(x))
 
